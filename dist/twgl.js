/**
<<<<<<< HEAD
 * @license twgl.js 1.7.2 Copyright (c) 2015, Gregg Tavares All Rights Reserved.
=======
 * @license twgl.js 1.9.0 Copyright (c) 2015, Gregg Tavares All Rights Reserved.
>>>>>>> c1f8c837
 * Available via the MIT license.
 * see: http://github.com/greggman/twgl.js for details
 */
/**
 * @license almond 0.3.1 Copyright (c) 2011-2014, The Dojo Foundation All Rights Reserved.
 * Available via the MIT or new BSD license.
 * see: http://github.com/jrburke/almond for details
 */
(function (root, factory) {
    if (typeof define === 'function' && define.amd) {
        define([], factory);
    } if (typeof module !== 'undefined' && module.exports) {
        module.exports = factory();
    } else {
        root.twgl = factory();
    }
}(this, function () {

/**
 * @license almond 0.3.1 Copyright (c) 2011-2014, The Dojo Foundation All Rights Reserved.
 * Available via the MIT or new BSD license.
 * see: http://github.com/jrburke/almond for details
 */
//Going sloppy to avoid 'use strict' string cost, but strict practices should
//be followed.
/*jslint sloppy: true */
/*global setTimeout: false */

var notrequirebecasebrowserifymessesupjs, notrequirebecasebrowserifymessesup, define;
(function (undef) {
    var main, req, makeMap, handlers,
        defined = {},
        waiting = {},
        config = {},
        defining = {},
        hasOwn = Object.prototype.hasOwnProperty,
        aps = [].slice,
        jsSuffixRegExp = /\.js$/;

    function hasProp(obj, prop) {
        return hasOwn.call(obj, prop);
    }

    /**
     * Given a relative module name, like ./something, normalize it to
     * a real name that can be mapped to a path.
     * @param {String} name the relative name
     * @param {String} baseName a real name that the name arg is relative
     * to.
     * @returns {String} normalized name
     */
    function normalize(name, baseName) {
        var nameParts, nameSegment, mapValue, foundMap, lastIndex,
            foundI, foundStarMap, starI, i, j, part,
            baseParts = baseName && baseName.split("/"),
            map = config.map,
            starMap = (map && map['*']) || {};

        //Adjust any relative paths.
        if (name && name.charAt(0) === ".") {
            //If have a base name, try to normalize against it,
            //otherwise, assume it is a top-level notrequirebecasebrowserifymessesup that will
            //be relative to baseUrl in the end.
            if (baseName) {
                name = name.split('/');
                lastIndex = name.length - 1;

                // Node .js allowance:
                if (config.nodeIdCompat && jsSuffixRegExp.test(name[lastIndex])) {
                    name[lastIndex] = name[lastIndex].replace(jsSuffixRegExp, '');
                }

                //Lop off the last part of baseParts, so that . matches the
                //"directory" and not name of the baseName's module. For instance,
                //baseName of "one/two/three", maps to "one/two/three.js", but we
                //want the directory, "one/two" for this normalization.
                name = baseParts.slice(0, baseParts.length - 1).concat(name);

                //start trimDots
                for (i = 0; i < name.length; i += 1) {
                    part = name[i];
                    if (part === ".") {
                        name.splice(i, 1);
                        i -= 1;
                    } else if (part === "..") {
                        if (i === 1 && (name[2] === '..' || name[0] === '..')) {
                            //End of the line. Keep at least one non-dot
                            //path segment at the front so it can be mapped
                            //correctly to disk. Otherwise, there is likely
                            //no path mapping for a path starting with '..'.
                            //This can still fail, but catches the most reasonable
                            //uses of ..
                            break;
                        } else if (i > 0) {
                            name.splice(i - 1, 2);
                            i -= 2;
                        }
                    }
                }
                //end trimDots

                name = name.join("/");
            } else if (name.indexOf('./') === 0) {
                // No baseName, so this is ID is resolved relative
                // to baseUrl, pull off the leading dot.
                name = name.substring(2);
            }
        }

        //Apply map config if available.
        if ((baseParts || starMap) && map) {
            nameParts = name.split('/');

            for (i = nameParts.length; i > 0; i -= 1) {
                nameSegment = nameParts.slice(0, i).join("/");

                if (baseParts) {
                    //Find the longest baseName segment match in the config.
                    //So, do joins on the biggest to smallest lengths of baseParts.
                    for (j = baseParts.length; j > 0; j -= 1) {
                        mapValue = map[baseParts.slice(0, j).join('/')];

                        //baseName segment has  config, find if it has one for
                        //this name.
                        if (mapValue) {
                            mapValue = mapValue[nameSegment];
                            if (mapValue) {
                                //Match, update name to the new value.
                                foundMap = mapValue;
                                foundI = i;
                                break;
                            }
                        }
                    }
                }

                if (foundMap) {
                    break;
                }

                //Check for a star map match, but just hold on to it,
                //if there is a shorter segment match later in a matching
                //config, then favor over this star map.
                if (!foundStarMap && starMap && starMap[nameSegment]) {
                    foundStarMap = starMap[nameSegment];
                    starI = i;
                }
            }

            if (!foundMap && foundStarMap) {
                foundMap = foundStarMap;
                foundI = starI;
            }

            if (foundMap) {
                nameParts.splice(0, foundI, foundMap);
                name = nameParts.join('/');
            }
        }

        return name;
    }

    function makeRequire(relName, forceSync) {
        return function () {
            //A version of a notrequirebecasebrowserifymessesup function that passes a moduleName
            //value for items that may need to
            //look up paths relative to the moduleName
            var args = aps.call(arguments, 0);

            //If first arg is not notrequirebecasebrowserifymessesup('string'), and there is only
            //one arg, it is the array form without a callback. Insert
            //a null so that the following concat is correct.
            if (typeof args[0] !== 'string' && args.length === 1) {
                args.push(null);
            }
            return req.apply(undef, args.concat([relName, forceSync]));
        };
    }

    function makeNormalize(relName) {
        return function (name) {
            return normalize(name, relName);
        };
    }

    function makeLoad(depName) {
        return function (value) {
            defined[depName] = value;
        };
    }

    function callDep(name) {
        if (hasProp(waiting, name)) {
            var args = waiting[name];
            delete waiting[name];
            defining[name] = true;
            main.apply(undef, args);
        }

        if (!hasProp(defined, name) && !hasProp(defining, name)) {
            throw new Error('No ' + name);
        }
        return defined[name];
    }

    //Turns a plugin!resource to [plugin, resource]
    //with the plugin being undefined if the name
    //did not have a plugin prefix.
    function splitPrefix(name) {
        var prefix,
            index = name ? name.indexOf('!') : -1;
        if (index > -1) {
            prefix = name.substring(0, index);
            name = name.substring(index + 1, name.length);
        }
        return [prefix, name];
    }

    /**
     * Makes a name map, normalizing the name, and using a plugin
     * for normalization if necessary. Grabs a ref to plugin
     * too, as an optimization.
     */
    makeMap = function (name, relName) {
        var plugin,
            parts = splitPrefix(name),
            prefix = parts[0];

        name = parts[1];

        if (prefix) {
            prefix = normalize(prefix, relName);
            plugin = callDep(prefix);
        }

        //Normalize according
        if (prefix) {
            if (plugin && plugin.normalize) {
                name = plugin.normalize(name, makeNormalize(relName));
            } else {
                name = normalize(name, relName);
            }
        } else {
            name = normalize(name, relName);
            parts = splitPrefix(name);
            prefix = parts[0];
            name = parts[1];
            if (prefix) {
                plugin = callDep(prefix);
            }
        }

        //Using ridiculous property names for space reasons
        return {
            f: prefix ? prefix + '!' + name : name, //fullName
            n: name,
            pr: prefix,
            p: plugin
        };
    };

    function makeConfig(name) {
        return function () {
            return (config && config.config && config.config[name]) || {};
        };
    }

    handlers = {
        notrequirebecasebrowserifymessesup: function (name) {
            return makeRequire(name);
        },
        exports: function (name) {
            var e = defined[name];
            if (typeof e !== 'undefined') {
                return e;
            } else {
                return (defined[name] = {});
            }
        },
        module: function (name) {
            return {
                id: name,
                uri: '',
                exports: defined[name],
                config: makeConfig(name)
            };
        }
    };

    main = function (name, deps, callback, relName) {
        var cjsModule, depName, ret, map, i,
            args = [],
            callbackType = typeof callback,
            usingExports;

        //Use name if no relName
        relName = relName || name;

        //Call the callback to define the module, if necessary.
        if (callbackType === 'undefined' || callbackType === 'function') {
            //Pull out the defined dependencies and pass the ordered
            //values to the callback.
            //Default to [notrequirebecasebrowserifymessesup, exports, module] if no deps
            deps = !deps.length && callback.length ? ['notrequirebecasebrowserifymessesup', 'exports', 'module'] : deps;
            for (i = 0; i < deps.length; i += 1) {
                map = makeMap(deps[i], relName);
                depName = map.f;

                //Fast path CommonJS standard dependencies.
                if (depName === "notrequirebecasebrowserifymessesup") {
                    args[i] = handlers.notrequirebecasebrowserifymessesup(name);
                } else if (depName === "exports") {
                    //CommonJS module spec 1.1
                    args[i] = handlers.exports(name);
                    usingExports = true;
                } else if (depName === "module") {
                    //CommonJS module spec 1.1
                    cjsModule = args[i] = handlers.module(name);
                } else if (hasProp(defined, depName) ||
                           hasProp(waiting, depName) ||
                           hasProp(defining, depName)) {
                    args[i] = callDep(depName);
                } else if (map.p) {
                    map.p.load(map.n, makeRequire(relName, true), makeLoad(depName), {});
                    args[i] = defined[depName];
                } else {
                    throw new Error(name + ' missing ' + depName);
                }
            }

            ret = callback ? callback.apply(defined[name], args) : undefined;

            if (name) {
                //If setting exports via "module" is in play,
                //favor that over return value and exports. After that,
                //favor a non-undefined return value over exports use.
                if (cjsModule && cjsModule.exports !== undef &&
                        cjsModule.exports !== defined[name]) {
                    defined[name] = cjsModule.exports;
                } else if (ret !== undef || !usingExports) {
                    //Use the return value from the function.
                    defined[name] = ret;
                }
            }
        } else if (name) {
            //May just be an object definition for the module. Only
            //worry about defining if have a module name.
            defined[name] = callback;
        }
    };

    notrequirebecasebrowserifymessesupjs = notrequirebecasebrowserifymessesup = req = function (deps, callback, relName, forceSync, alt) {
        if (typeof deps === "string") {
            if (handlers[deps]) {
                //callback in this case is really relName
                return handlers[deps](callback);
            }
            //Just return the module wanted. In this scenario, the
            //deps arg is the module name, and second arg (if passed)
            //is just the relName.
            //Normalize module name, if it contains . or ..
            return callDep(makeMap(deps, callback).f);
        } else if (!deps.splice) {
            //deps is a config object, not an array.
            config = deps;
            if (config.deps) {
                req(config.deps, config.callback);
            }
            if (!callback) {
                return;
            }

            if (callback.splice) {
                //callback is an array, which means it is a dependency list.
                //Adjust args if there are dependencies
                deps = callback;
                callback = relName;
                relName = null;
            } else {
                deps = undef;
            }
        }

        //Support notrequirebecasebrowserifymessesup(['a'])
        callback = callback || function () {};

        //If relName is a function, it is an errback handler,
        //so remove it.
        if (typeof relName === 'function') {
            relName = forceSync;
            forceSync = alt;
        }

        //Simulate async callback;
        if (forceSync) {
            main(undef, deps, callback, relName);
        } else {
            //Using a non-zero value because of concern for what old browsers
            //do, and latest browsers "upgrade" to 4 if lower value is used:
            //http://www.whatwg.org/specs/web-apps/current-work/multipage/timers.html#dom-windowtimers-settimeout:
            //If want a value immediately, use notrequirebecasebrowserifymessesup('id') instead -- something
            //that works in almond on the global level, but not guaranteed and
            //unlikely to work in other AMD implementations.
            setTimeout(function () {
                main(undef, deps, callback, relName);
            }, 4);
        }

        return req;
    };

    /**
     * Just drops the config on the floor, but returns req in case
     * the config return value is used.
     */
    req.config = function (cfg) {
        return req(cfg);
    };

    /**
     * Expose module registry for debugging and tooling
     */
    notrequirebecasebrowserifymessesupjs._defined = defined;

    define = function (name, deps, callback) {
        if (typeof name !== 'string') {
            throw new Error('See almond README: incorrect module build, no module name');
        }

        //This module may not have dependencies
        if (!deps.splice) {
            //deps is not an array, so probably means
            //an object literal or factory function for
            //the value. Adjust args.
            callback = deps;
            deps = [];
        }

        if (!hasProp(defined, name) && !hasProp(waiting, name)) {
            waiting[name] = [name, deps, callback];
        }
    };

    define.amd = {
        jQuery: true
    };
}());

define("node_modules/almond/almond.js", function(){});

/*
 * Copyright 2015, Gregg Tavares.
 * All rights reserved.
 *
 * Redistribution and use in source and binary forms, with or without
 * modification, are permitted provided that the following conditions are
 * met:
 *
 *     * Redistributions of source code must retain the above copyright
 * notice, this list of conditions and the following disclaimer.
 *     * Redistributions in binary form must reproduce the above
 * copyright notice, this list of conditions and the following disclaimer
 * in the documentation and/or other materials provided with the
 * distribution.
 *     * Neither the name of Gregg Tavares. nor the names of his
 * contributors may be used to endorse or promote products derived from
 * this software without specific prior written permission.
 *
 * THIS SOFTWARE IS PROVIDED BY THE COPYRIGHT HOLDERS AND CONTRIBUTORS
 * "AS IS" AND ANY EXPRESS OR IMPLIED WARRANTIES, INCLUDING, BUT NOT
 * LIMITED TO, THE IMPLIED WARRANTIES OF MERCHANTABILITY AND FITNESS FOR
 * A PARTICULAR PURPOSE ARE DISCLAIMED. IN NO EVENT SHALL THE COPYRIGHT
 * OWNER OR CONTRIBUTORS BE LIABLE FOR ANY DIRECT, INDIRECT, INCIDENTAL,
 * SPECIAL, EXEMPLARY, OR CONSEQUENTIAL DAMAGES (INCLUDING, BUT NOT
 * LIMITED TO, PROCUREMENT OF SUBSTITUTE GOODS OR SERVICES; LOSS OF USE,
 * DATA, OR PROFITS; OR BUSINESS INTERRUPTION) HOWEVER CAUSED AND ON ANY
 * THEORY OF LIABILITY, WHETHER IN CONTRACT, STRICT LIABILITY, OR TORT
 * (INCLUDING NEGLIGENCE OR OTHERWISE) ARISING IN ANY WAY OUT OF THE USE
 * OF THIS SOFTWARE, EVEN IF ADVISED OF THE POSSIBILITY OF SUCH DAMAGE.
 */
define('twgl/typedarrays',[], function() {
  

  /**
   * Low level shader typed array related functions
   *
   * You should generally not need to use these functions. They are provided
   * for those cases where you're doing something out of the ordinary
   * and you need lower level access.
   *
   * For backward compatibily they are available at both `twgl.typedArray` and `twgl`
   * itself
   *
   * See {@link module:twgl} for core functions
   *
   * @module twgl/typedArray
   */


  // make sure we don't see a global gl
  var gl = undefined;  // eslint-disable-line

  /* DataType */
  var BYTE                           = 0x1400;
  var UNSIGNED_BYTE                  = 0x1401;
  var SHORT                          = 0x1402;
  var UNSIGNED_SHORT                 = 0x1403;
  var INT                            = 0x1404;
  var UNSIGNED_INT                   = 0x1405;
  var FLOAT                          = 0x1406;

  /**
   * Get the GL type for a typedArray
   * @param {ArrayBuffer|ArrayBufferView} typedArray a typedArray
   * @return {number} the GL type for array. For example pass in an `Int8Array` and `gl.BYTE` will
   *   be returned. Pass in a `Uint32Array` and `gl.UNSIGNED_INT` will be returned
   * @memberOf module:twgl/typedArray
   */
  function getGLTypeForTypedArray(typedArray) {
    if (typedArray instanceof Int8Array)         { return BYTE; }           // eslint-disable-line
    if (typedArray instanceof Uint8Array)        { return UNSIGNED_BYTE; }  // eslint-disable-line
    if (typedArray instanceof Uint8ClampedArray) { return UNSIGNED_BYTE; }  // eslint-disable-line
    if (typedArray instanceof Int16Array)        { return SHORT; }          // eslint-disable-line
    if (typedArray instanceof Uint16Array)       { return UNSIGNED_SHORT; } // eslint-disable-line
    if (typedArray instanceof Int32Array)        { return INT; }            // eslint-disable-line
    if (typedArray instanceof Uint32Array)       { return UNSIGNED_INT; }   // eslint-disable-line
    if (typedArray instanceof Float32Array)      { return FLOAT; }          // eslint-disable-line
    throw "unsupported typed array type";
  }

  /**
   * Get the typed array constructor for a given GL type
   * @param {number} type the GL type. (eg: `gl.UNSIGNED_INT`)
   * @return {function} the constructor for a the corresponding typed array. (eg. `Uint32Array`).
   * @memberOf module:twgl/typedArray
   */
  function getTypedArrayTypeForGLType(type) {
    switch (type) {
      case BYTE:           return Int8Array;     // eslint-disable-line
      case UNSIGNED_BYTE:  return Uint8Array;    // eslint-disable-line
      case SHORT:          return Int16Array;    // eslint-disable-line
      case UNSIGNED_SHORT: return Uint16Array;   // eslint-disable-line
      case INT:            return Int32Array;    // eslint-disable-line
      case UNSIGNED_INT:   return Uint32Array;   // eslint-disable-line
      case FLOAT:          return Float32Array;  // eslint-disable-line
      default:
        throw "unknown gl type";
    }
  }

  function isArrayBuffer(a) {
    return a && a.buffer && a.buffer instanceof ArrayBuffer;
  }

  // Using quotes prevents Uglify from changing the names.
  return {
    "getGLTypeForTypedArray": getGLTypeForTypedArray,
    "getTypedArrayTypeForGLType": getTypedArrayTypeForGLType,
    "isArrayBuffer": isArrayBuffer,
  };
});


/*
 * Copyright 2015, Gregg Tavares.
 * All rights reserved.
 *
 * Redistribution and use in source and binary forms, with or without
 * modification, are permitted provided that the following conditions are
 * met:
 *
 *     * Redistributions of source code must retain the above copyright
 * notice, this list of conditions and the following disclaimer.
 *     * Redistributions in binary form must reproduce the above
 * copyright notice, this list of conditions and the following disclaimer
 * in the documentation and/or other materials provided with the
 * distribution.
 *     * Neither the name of Gregg Tavares. nor the names of his
 * contributors may be used to endorse or promote products derived from
 * this software without specific prior written permission.
 *
 * THIS SOFTWARE IS PROVIDED BY THE COPYRIGHT HOLDERS AND CONTRIBUTORS
 * "AS IS" AND ANY EXPRESS OR IMPLIED WARRANTIES, INCLUDING, BUT NOT
 * LIMITED TO, THE IMPLIED WARRANTIES OF MERCHANTABILITY AND FITNESS FOR
 * A PARTICULAR PURPOSE ARE DISCLAIMED. IN NO EVENT SHALL THE COPYRIGHT
 * OWNER OR CONTRIBUTORS BE LIABLE FOR ANY DIRECT, INDIRECT, INCIDENTAL,
 * SPECIAL, EXEMPLARY, OR CONSEQUENTIAL DAMAGES (INCLUDING, BUT NOT
 * LIMITED TO, PROCUREMENT OF SUBSTITUTE GOODS OR SERVICES; LOSS OF USE,
 * DATA, OR PROFITS; OR BUSINESS INTERRUPTION) HOWEVER CAUSED AND ON ANY
 * THEORY OF LIABILITY, WHETHER IN CONTRACT, STRICT LIABILITY, OR TORT
 * (INCLUDING NEGLIGENCE OR OTHERWISE) ARISING IN ANY WAY OUT OF THE USE
 * OF THIS SOFTWARE, EVEN IF ADVISED OF THE POSSIBILITY OF SUCH DAMAGE.
 */

define('twgl/utils',[], function() {
  

  /**
   * Copy an object 1 level deep
   * @param {object} src object to copy
   * @return {object} the copy
   */
  function shallowCopy(src) {
    var dst = {};
    Object.keys(src).forEach(function(key) {
      dst[key] = src[key];
    });
    return dst;
  }

  /**
   * Copy named properties
   *
   * @param {string[]} names names of properties to copy
   * @param {object} src object to copy properties from
   * @param {object} dst object to copy properties to
   */
  function copyNamedProperties(names, src, dst) {
    names.forEach(function(name) {
      var value = src[name];
      if (value !== undefined) {
        dst[name] = value;
      }
    });
  }

  /**
   * Copies properties from source to dest only if a matching key is in dest
   *
   * @param {Object.<string, ?>} src the source
   * @param {Object.<string, ?>} dst the dest
   */
  function copyExistingProperties(src, dst) {
    Object.keys(dst).forEach(function(key) {
      if (dst.hasOwnProperty(key) && src.hasOwnProperty(key)) {
        dst[key] = src[key];
      }
    });
  }

  /**
   * Gets the gl version as a number
   * @param {WebGLRenderingContext} gl A WebGLRenderingContext
   * @return {number} version of gl
   */
  function getVersionAsNumber(gl) {
    return parseFloat(gl.getParameter(gl.VERSION).substr(6));
  }

  /**
   * Check if context is WebGL 2.0
   * @param {WebGLRenderingContext} gl A WebGLRenderingContext
   * @return {bool} true if it's WebGL 2.0
   * @memberOf module:twgl
   */
  function isWebGL2(gl) {
    return gl.getParameter(gl.VERSION).indexOf("WebGL 2.0") === 0;
  }

  /**
   * Check if context is WebGL 1.0
   * @param {WebGLRenderingContext} gl A WebGLRenderingContext
   * @return {bool} true if it's WebGL 1.0
   * @memberOf module:twgl
   */
  function isWebGL1(gl) {
    var version = getVersionAsNumber(gl);
    return version <= 1.0 && version > 0.0;  // because as of 2016/5 Edge returns 0.96
  }

  var error =
      (    window.console
        && window.console.error
        && typeof window.console.error === "function"
      )
      ? window.console.error.bind(window.console)
      : function() { };

  var warn =
      (    window.console
        && window.console.warn
        && typeof window.console.warn === "function"
      )
      ? window.console.warn.bind(window.console)
      : function() { };

  return {
    copyExistingProperties: copyExistingProperties,
    copyNamedProperties: copyNamedProperties,
    shallowCopy: shallowCopy,
    isWebGL1: isWebGL1,
    isWebGL2: isWebGL2,
    error: error,
    warn: warn,
  };
});


/*
 * Copyright 2015, Gregg Tavares.
 * All rights reserved.
 *
 * Redistribution and use in source and binary forms, with or without
 * modification, are permitted provided that the following conditions are
 * met:
 *
 *     * Redistributions of source code must retain the above copyright
 * notice, this list of conditions and the following disclaimer.
 *     * Redistributions in binary form must reproduce the above
 * copyright notice, this list of conditions and the following disclaimer
 * in the documentation and/or other materials provided with the
 * distribution.
 *     * Neither the name of Gregg Tavares. nor the names of his
 * contributors may be used to endorse or promote products derived from
 * this software without specific prior written permission.
 *
 * THIS SOFTWARE IS PROVIDED BY THE COPYRIGHT HOLDERS AND CONTRIBUTORS
 * "AS IS" AND ANY EXPRESS OR IMPLIED WARRANTIES, INCLUDING, BUT NOT
 * LIMITED TO, THE IMPLIED WARRANTIES OF MERCHANTABILITY AND FITNESS FOR
 * A PARTICULAR PURPOSE ARE DISCLAIMED. IN NO EVENT SHALL THE COPYRIGHT
 * OWNER OR CONTRIBUTORS BE LIABLE FOR ANY DIRECT, INDIRECT, INCIDENTAL,
 * SPECIAL, EXEMPLARY, OR CONSEQUENTIAL DAMAGES (INCLUDING, BUT NOT
 * LIMITED TO, PROCUREMENT OF SUBSTITUTE GOODS OR SERVICES; LOSS OF USE,
 * DATA, OR PROFITS; OR BUSINESS INTERRUPTION) HOWEVER CAUSED AND ON ANY
 * THEORY OF LIABILITY, WHETHER IN CONTRACT, STRICT LIABILITY, OR TORT
 * (INCLUDING NEGLIGENCE OR OTHERWISE) ARISING IN ANY WAY OUT OF THE USE
 * OF THIS SOFTWARE, EVEN IF ADVISED OF THE POSSIBILITY OF SUCH DAMAGE.
 */

define('twgl/attributes',[
    './typedarrays',
    './utils',
  ], function(
    typedArrays,
    utils) {
  

  /**
   * Low level attribute and buffer related functions
   *
   * You should generally not need to use these functions. They are provided
   * for those cases where you're doing something out of the ordinary
   * and you need lower level access.
   *
   * For backward compatibily they are available at both `twgl.attributes` and `twgl`
   * itself
   *
   * See {@link module:twgl} for core functions
   *
   * @module twgl/attributes
   */

  // make sure we don't see a global gl
  var gl = undefined;  // eslint-disable-line
  var defaults = {
    attribPrefix: "",
  };

  /**
   * Sets the default attrib prefix
   *
   * When writing shaders I prefer to name attributes with `a_`, uniforms with `u_` and varyings with `v_`
   * as it makes it clear where they came from. But, when building geometry I prefer using unprefixed names.
   *
   * In otherwords I'll create arrays of geometry like this
   *
   *     var arrays = {
   *       position: ...
   *       normal: ...
   *       texcoord: ...
   *     };
   *
   * But need those mapped to attributes and my attributes start with `a_`.
   *
   * @deprecated see {@link module:twgl.setDefaults}
   * @param {string} prefix prefix for attribs
   * @memberOf module:twgl/attributes
   */
  function setAttributePrefix(prefix) {
    defaults.attribPrefix = prefix;
  }

  function setDefaults(newDefaults) {
    utils.copyExistingProperties(newDefaults, defaults);
  }

  function setBufferFromTypedArray(gl, type, buffer, array, drawType) {
    gl.bindBuffer(type, buffer);
    gl.bufferData(type, array, drawType || gl.STATIC_DRAW);
  }

  /**
   * Given typed array creates a WebGLBuffer and copies the typed array
   * into it.
   *
   * @param {WebGLRenderingContext} gl A WebGLRenderingContext
   * @param {ArrayBuffer|ArrayBufferView|WebGLBuffer} typedArray the typed array. Note: If a WebGLBuffer is passed in it will just be returned. No action will be taken
   * @param {number} [type] the GL bind type for the buffer. Default = `gl.ARRAY_BUFFER`.
   * @param {number} [drawType] the GL draw type for the buffer. Default = 'gl.STATIC_DRAW`.
   * @return {WebGLBuffer} the created WebGLBuffer
   * @memberOf module:twgl/attributes
   */
  function createBufferFromTypedArray(gl, typedArray, type, drawType) {
    if (typedArray instanceof WebGLBuffer) {
      return typedArray;
    }
    type = type || gl.ARRAY_BUFFER;
    var buffer = gl.createBuffer();
    setBufferFromTypedArray(gl, type, buffer, typedArray, drawType);
    return buffer;
  }

  function isIndices(name) {
    return name === "indices";
  }

  // This is really just a guess. Though I can't really imagine using
  // anything else? Maybe for some compression?
  function getNormalizationForTypedArray(typedArray) {
    if (typedArray instanceof Int8Array)    { return true; }  // eslint-disable-line
    if (typedArray instanceof Uint8Array)   { return true; }  // eslint-disable-line
    return false;
  }

  function getArray(array) {
    return array.length ? array : array.data;
  }

  function guessNumComponentsFromName(name, length) {
    var numComponents;
    if (name.indexOf("coord") >= 0) {
      numComponents = 2;
    } else if (name.indexOf("color") >= 0) {
      numComponents = 4;
    } else {
      numComponents = 3;  // position, normals, indices ...
    }

    if (length % numComponents > 0) {
      throw "can not guess numComponents. You should specify it.";
    }

    return numComponents;
  }

  function getNumComponents(array, arrayName) {
    return array.numComponents || array.size || guessNumComponentsFromName(arrayName, getArray(array).length);
  }

  function makeTypedArray(array, name) {
    if (typedArrays.isArrayBuffer(array)) {
      return array;
    }

    if (typedArrays.isArrayBuffer(array.data)) {
      return array.data;
    }

    if (Array.isArray(array)) {
      array = {
        data: array,
      };
    }

    var Type = array.type;
    if (!Type) {
      if (name === "indices") {
        Type = Uint16Array;
      } else {
        Type = Float32Array;
      }
    }
    return new Type(array.data);
  }

  /**
   * The info for an attribute. This is effectively just the arguments to `gl.vertexAttribPointer` plus the WebGLBuffer
   * for the attribute.
   *
   * @typedef {Object} AttribInfo
   * @property {number} [numComponents] the number of components for this attribute.
   * @property {number} [size] synonym for `numComponents`.
   * @property {number} [type] the type of the attribute (eg. `gl.FLOAT`, `gl.UNSIGNED_BYTE`, etc...) Default = `gl.FLOAT`
   * @property {boolean} [normalized] whether or not to normalize the data. Default = false
   * @property {number} [offset] offset into buffer in bytes. Default = 0
   * @property {number} [stride] the stride in bytes per element. Default = 0
   * @property {WebGLBuffer} buffer the buffer that contains the data for this attribute
   * @property {number} [drawType] the draw type passed to gl.bufferData. Default = gl.STATIC_DRAW
   * @memberOf module:twgl
   */

  /**
   * Use this type of array spec when TWGL can't guess the type or number of compoments of an array
   * @typedef {Object} FullArraySpec
   * @property {(number[]|ArrayBuffer)} data The data of the array.
   * @property {number} [numComponents] number of components for `vertexAttribPointer`. Default is based on the name of the array.
   *    If `coord` is in the name assumes `numComponents = 2`.
   *    If `color` is in the name assumes `numComponents = 4`.
   *    otherwise assumes `numComponents = 3`
   * @property {constructor} type The type. This is only used if `data` is a JavaScript array. It is the constructor for the typedarray. (eg. `Uint8Array`).
   * For example if you want colors in a `Uint8Array` you might have a `FullArraySpec` like `{ type: Uint8Array, data: [255,0,255,255, ...], }`.
   * @property {number} [size] synonym for `numComponents`.
   * @property {boolean} [normalize] normalize for `vertexAttribPointer`. Default is true if type is `Int8Array` or `Uint8Array` otherwise false.
   * @property {number} [stride] stride for `vertexAttribPointer`. Default = 0
   * @property {number} [offset] offset for `vertexAttribPointer`. Default = 0
   * @property {string} [attrib] name of attribute this array maps to. Defaults to same name as array prefixed by the default attribPrefix.
   * @property {string} [name] synonym for `attrib`.
   * @property {string} [attribName] synonym for `attrib`.
   * @memberOf module:twgl
   */

  /**
   * An individual array in {@link module:twgl.Arrays}
   *
   * When passed to {@link module:twgl.createBufferInfoFromArrays} if an ArraySpec is `number[]` or `ArrayBuffer`
   * the types will be guessed based on the name. `indices` will be `Uint16Array`, everything else will
   * be `Float32Array`
   *
   * @typedef {(number[]|ArrayBuffer|module:twgl.FullArraySpec)} ArraySpec
   * @memberOf module:twgl
   */

  /**
   * This is a JavaScript object of arrays by name. The names should match your shader's attributes. If your
   * attributes have a common prefix you can specify it by calling {@link module:twgl.setAttributePrefix}.
   *
   *     Bare JavaScript Arrays
   *
   *         var arrays = {
   *            position: [-1, 1, 0],
   *            normal: [0, 1, 0],
   *            ...
   *         }
   *
   *     Bare TypedArrays
   *
   *         var arrays = {
   *            position: new Float32Array([-1, 1, 0]),
   *            color: new Uint8Array([255, 128, 64, 255]),
   *            ...
   *         }
   *
   * *   Will guess at `numComponents` if not specified based on name.
   *
   *     If `coord` is in the name assumes `numComponents = 2`
   *
   *     If `color` is in the name assumes `numComponents = 4`
   *
   *     otherwise assumes `numComponents = 3`
   *
   * Objects with various fields. See {@link module:twgl.FullArraySpec}.
   *
   *     var arrays = {
   *       position: { numComponents: 3, data: [0, 0, 0, 10, 0, 0, 0, 10, 0, 10, 10, 0], },
   *       texcoord: { numComponents: 2, data: [0, 0, 0, 1, 1, 0, 1, 1],                 },
   *       normal:   { numComponents: 3, data: [0, 0, 1, 0, 0, 1, 0, 0, 1, 0, 0, 1],     },
   *       indices:  { numComponents: 3, data: [0, 1, 2, 1, 2, 3],                       },
   *     };
   *
   * @typedef {Object.<string, module:twgl.ArraySpec>} Arrays
   * @memberOf module:twgl
   */


  /**
   * Creates a set of attribute data and WebGLBuffers from set of arrays
   *
   * Given
   *
   *      var arrays = {
   *        position: { numComponents: 3, data: [0, 0, 0, 10, 0, 0, 0, 10, 0, 10, 10, 0], },
   *        texcoord: { numComponents: 2, data: [0, 0, 0, 1, 1, 0, 1, 1],                 },
   *        normal:   { numComponents: 3, data: [0, 0, 1, 0, 0, 1, 0, 0, 1, 0, 0, 1],     },
   *        color:    { numComponents: 4, data: [255, 255, 255, 255, 255, 0, 0, 255, 0, 0, 255, 255], type: Uint8Array, },
   *        indices:  { numComponents: 3, data: [0, 1, 2, 1, 2, 3],                       },
   *      };
   *
   * returns something like
   *
   *      var attribs = {
   *        position: { numComponents: 3, type: gl.FLOAT,         normalize: false, buffer: WebGLBuffer, },
   *        texcoord: { numComponents: 2, type: gl.FLOAT,         normalize: false, buffer: WebGLBuffer, },
   *        normal:   { numComponents: 3, type: gl.FLOAT,         normalize: false, buffer: WebGLBuffer, },
   *        color:    { numComponents: 4, type: gl.UNSIGNED_BYTE, normalize: true,  buffer: WebGLBuffer, },
   *      };
   *
   * notes:
   *
   * *   Arrays can take various forms
   *
   *     Bare JavaScript Arrays
   *
   *         var arrays = {
   *            position: [-1, 1, 0],
   *            normal: [0, 1, 0],
   *            ...
   *         }
   *
   *     Bare TypedArrays
   *
   *         var arrays = {
   *            position: new Float32Array([-1, 1, 0]),
   *            color: new Uint8Array([255, 128, 64, 255]),
   *            ...
   *         }
   *
   * *   Will guess at `numComponents` if not specified based on name.
   *
   *     If `coord` is in the name assumes `numComponents = 2`
   *
   *     If `color` is in the name assumes `numComponents = 4`
   *
   *     otherwise assumes `numComponents = 3`
   *
   * @param {WebGLRenderingContext} gl The webgl rendering context.
   * @param {module:twgl.Arrays} arrays The arrays
   * @return {Object.<string, module:twgl.AttribInfo>} the attribs
   * @memberOf module:twgl/attributes
   */
  function createAttribsFromArrays(gl, arrays) {
    var attribs = {};
    Object.keys(arrays).forEach(function(arrayName) {
      if (!isIndices(arrayName)) {
        var array = arrays[arrayName];
        var attribName = array.attrib || array.name || array.attribName || (defaults.attribPrefix + arrayName);
        var typedArray = makeTypedArray(array, arrayName);
        attribs[attribName] = {
          buffer:        createBufferFromTypedArray(gl, typedArray, undefined, array.drawType),
          numComponents: getNumComponents(array, arrayName),
          type:          typedArrays.getGLTypeForTypedArray(typedArray),
          normalize:     array.normalize !== undefined ? array.normalize : getNormalizationForTypedArray(typedArray),
          stride:        array.stride || 0,
          offset:        array.offset || 0,
          drawType:      array.drawType,
        };
      }
    });
    return attribs;
  }

  /**
   * Sets the contents of a buffer attached to an attribInfo
   *
   * This is helper function to dynamically update a buffer.
   *
   * Let's say you make a bufferInfo
   *
   *     var arrays = {
   *        position: new Float32Array([0, 0, 0, 10, 0, 0, 0, 10, 0, 10, 10, 0]),
   *        texcoord: new Float32Array([0, 0, 0, 1, 1, 0, 1, 1]),
   *        normal:   new Float32Array([0, 0, 1, 0, 0, 1, 0, 0, 1, 0, 0, 1]),
   *        indices:  new Uint16Array([0, 1, 2, 1, 2, 3]),
   *     };
   *     var bufferInfo = twgl.createBufferInfoFromArrays(gl, arrays);
   *
   *  And you want to dynamically upate the positions. You could do this
   *
   *     // assuming arrays.position has already been updated with new data.
   *     twgl.setAttribInfoBufferFromArray(gl, bufferInfo.attribs.position, arrays.position);
   *
   * @param {WebGLRenderingContext} gl
   * @param {AttribInfo} attribInfo The attribInfo who's buffer contents to set. NOTE: If you have an attribute prefix
   *   the name of the attribute will include the prefix.
   * @param {ArraySpec} array Note: it is arguably ineffient to pass in anything but a typed array because anything
   *    else will have to be converted to a typed array before it can be used by WebGL. During init time that
   *    inefficiency is usually not important but if you're updating data dynamically best to be efficient.
   * @param {number} [offset] an optional offset into the buffer. This is only an offset into the WebGL buffer
   *    not the array. To pass in an offset into the array itself use a typed array and create an `ArrayBufferView`
   *    for the portion of the array you want to use.
   *
   *        var someArray = new Float32Array(1000); // an array with 1000 floats
   *        var someSubArray = new Float32Array(someArray.buffer, offsetInBytes, sizeInUnits); // a view into someArray
   *
   *    Now you can pass `someSubArray` into setAttribInfoBufferFromArray`
   * @memberOf module:twgl/attributes
   */
  function setAttribInfoBufferFromArray(gl, attribInfo, array, offset) {
    array = makeTypedArray(array);
    if (offset) {
      gl.bindBuffer(gl.ARRAY_BUFFER, attribInfo.buffer);
      gl.bufferSubData(gl.ARRAY_BUFFER, offset, array);
    } else {
      setBufferFromTypedArray(gl, gl.ARRAY_BUFFER, attribInfo.buffer, array, attribInfo.drawType);
    }
  }

  /**
   * tries to get the number of elements from a set of arrays.
   */

  var getNumElementsFromNonIndexedArrays = (function() {
    var positionKeys = ['position', 'positions', 'a_position'];

    return function getNumElementsFromNonIndexedArrays(arrays) {
      var key;
      for (var ii = 0; ii < positionKeys.length; ++ii) {
        key = positionKeys[ii];
        if (key in arrays) {
          break;
        }
      }
      if (ii === positionKeys.length) {
        key = Object.keys(arrays)[0];
      }
      var array = arrays[key];
      var length = getArray(array).length;
      var numComponents = getNumComponents(array, key);
      var numElements = length / numComponents;
      if (length % numComponents > 0) {
        throw "numComponents " + numComponents + " not correct for length " + length;
      }
      return numElements;
    };
  }());

  /**
   * @typedef {Object} BufferInfo
   * @property {number} numElements The number of elements to pass to `gl.drawArrays` or `gl.drawElements`.
   * @property {number} [elementType] The type of indices `UNSIGNED_BYTE`, `UNSIGNED_SHORT` etc..
   * @property {WebGLBuffer} [indices] The indices `ELEMENT_ARRAY_BUFFER` if any indices exist.
   * @property {Object.<string, module:twgl.AttribInfo>} [attribs] The attribs approriate to call `setAttributes`
   * @memberOf module:twgl
   */

  /**
   * @typedef {Object} VertexArrayInfo
   * @property {number} numElements The number of elements to pass to `gl.drawArrays` or `gl.drawElements`.
   * @property {number} [elementType] The type of indices `UNSIGNED_BYTE`, `UNSIGNED_SHORT` etc..
   * @property {WebGLVertexArrayObject> [vertexArrayObject] a vertex array object
   * @memberOf module:twgl
   */

  /**
   * Creates a BufferInfo from an object of arrays.
   *
   * This can be passed to {@link module:twgl.setBuffersAndAttributes} and to
   * {@link module:twgl:drawBufferInfo}.
   *
   * Given an object like
   *
   *     var arrays = {
   *       position: { numComponents: 3, data: [0, 0, 0, 10, 0, 0, 0, 10, 0, 10, 10, 0], },
   *       texcoord: { numComponents: 2, data: [0, 0, 0, 1, 1, 0, 1, 1],                 },
   *       normal:   { numComponents: 3, data: [0, 0, 1, 0, 0, 1, 0, 0, 1, 0, 0, 1],     },
   *       indices:  { numComponents: 3, data: [0, 1, 2, 1, 2, 3],                       },
   *     };
   *
   *  Creates an BufferInfo like this
   *
   *     bufferInfo = {
   *       numElements: 4,        // or whatever the number of elements is
   *       indices: WebGLBuffer,  // this property will not exist if there are no indices
   *       attribs: {
   *         a_position: { buffer: WebGLBuffer, numComponents: 3, },
   *         a_normal:   { buffer: WebGLBuffer, numComponents: 3, },
   *         a_texcoord: { buffer: WebGLBuffer, numComponents: 2, },
   *       },
   *     };
   *
   *  The properties of arrays can be JavaScript arrays in which case the number of components
   *  will be guessed.
   *
   *     var arrays = {
   *        position: [0, 0, 0, 10, 0, 0, 0, 10, 0, 10, 10, 0],
   *        texcoord: [0, 0, 0, 1, 1, 0, 1, 1],
   *        normal:   [0, 0, 1, 0, 0, 1, 0, 0, 1, 0, 0, 1],
   *        indices:  [0, 1, 2, 1, 2, 3],
   *     };
   *
   *  They can also by TypedArrays
   *
   *     var arrays = {
   *        position: new Float32Array([0, 0, 0, 10, 0, 0, 0, 10, 0, 10, 10, 0]),
   *        texcoord: new Float32Array([0, 0, 0, 1, 1, 0, 1, 1]),
   *        normal:   new Float32Array([0, 0, 1, 0, 0, 1, 0, 0, 1, 0, 0, 1]),
   *        indices:  new Uint16Array([0, 1, 2, 1, 2, 3]),
   *     };
   *
   *  Or augmentedTypedArrays
   *
   *     var positions = createAugmentedTypedArray(3, 4);
   *     var texcoords = createAugmentedTypedArray(2, 4);
   *     var normals   = createAugmentedTypedArray(3, 4);
   *     var indices   = createAugmentedTypedArray(3, 2, Uint16Array);
   *
   *     positions.push([0, 0, 0, 10, 0, 0, 0, 10, 0, 10, 10, 0]);
   *     texcoords.push([0, 0, 0, 1, 1, 0, 1, 1]);
   *     normals.push([0, 0, 1, 0, 0, 1, 0, 0, 1, 0, 0, 1]);
   *     indices.push([0, 1, 2, 1, 2, 3]);
   *
   *     var arrays = {
   *        position: positions,
   *        texcoord: texcoords,
   *        normal:   normals,
   *        indices:  indices,
   *     };
   *
   * For the last example it is equivalent to
   *
   *     var bufferInfo = {
   *       attribs: {
   *         a_position: { numComponents: 3, buffer: gl.createBuffer(), },
   *         a_texcoods: { numComponents: 2, buffer: gl.createBuffer(), },
   *         a_normals: { numComponents: 3, buffer: gl.createBuffer(), },
   *       },
   *       indices: gl.createBuffer(),
   *       numElements: 6,
   *     };
   *
   *     gl.bindBuffer(gl.ARRAY_BUFFER, bufferInfo.attribs.a_position.buffer);
   *     gl.bufferData(gl.ARRAY_BUFFER, arrays.position, gl.STATIC_DRAW);
   *     gl.bindBuffer(gl.ARRAY_BUFFER, bufferInfo.attribs.a_texcoord.buffer);
   *     gl.bufferData(gl.ARRAY_BUFFER, arrays.texcoord, gl.STATIC_DRAW);
   *     gl.bindBuffer(gl.ARRAY_BUFFER, bufferInfo.attribs.a_normal.buffer);
   *     gl.bufferData(gl.ARRAY_BUFFER, arrays.normal, gl.STATIC_DRAW);
   *     gl.bindBuffer(gl.ELEMENT_ARRAY_BUFFER, bufferInfo.indices);
   *     gl.bufferData(gl.ELEMENT_ARRAY_BUFFER, arrays.indices, gl.STATIC_DRAW);
   *
   * @param {WebGLRenderingContext} gl A WebGLRenderingContext
   * @param {module:twgl.Arrays} arrays Your data
   * @return {module:twgl.BufferInfo} A BufferInfo
   * @memberOf module:twgl/attributes
   */
  function createBufferInfoFromArrays(gl, arrays) {
    var bufferInfo = {
      attribs: createAttribsFromArrays(gl, arrays),
    };
    var indices = arrays.indices;
    if (indices) {
      indices = makeTypedArray(indices, "indices");
      bufferInfo.indices = createBufferFromTypedArray(gl, indices, gl.ELEMENT_ARRAY_BUFFER);
      bufferInfo.numElements = indices.length;
      bufferInfo.elementType = typedArrays.getGLTypeForTypedArray(indices);
    } else {
      bufferInfo.numElements = getNumElementsFromNonIndexedArrays(arrays);
    }

    return bufferInfo;
  }

  /**
   * Creates a buffer from an array, typed array, or array spec
   *
   * Given something like this
   *
   *     [1, 2, 3],
   *
   * or
   *
   *     new Uint16Array([1,2,3]);
   *
   * or
   *
   *     {
   *        data: [1, 2, 3],
   *        type: Uint8Array,
   *     }
   *
   * returns a WebGLBuffer that constains the given data.
   *
   * @param {WebGLRenderingContext} gl A WebGLRenderingContext.
   * @param {module:twgl.ArraySpec} array an array, typed array, or array spec.
   * @param {string} arrayName name of array. Used to guess the type if type can not be dervied other wise.
   * @return {WebGLBuffer} a WebGLBuffer containing the data in array.
   * @memberOf module:twgl/attributes
   */
  function createBufferFromArray(gl, array, arrayName) {
    var type = arrayName === "indices" ? gl.ELEMENT_ARRAY_BUFFER : gl.ARRAY_BUFFER;
    var typedArray = makeTypedArray(array, arrayName);
    return createBufferFromTypedArray(gl, typedArray, type);
  }

  /**
   * Creates buffers from arrays or typed arrays
   *
   * Given something like this
   *
   *     var arrays = {
   *        positions: [1, 2, 3],
   *        normals: [0, 0, 1],
   *     }
   *
   * returns something like
   *
   *     buffers = {
   *       positions: WebGLBuffer,
   *       normals: WebGLBuffer,
   *     }
   *
   * If the buffer is named 'indices' it will be made an ELEMENT_ARRAY_BUFFER.
   *
   * @param {WebGLRenderingContext} gl A WebGLRenderingContext.
   * @param {module:twgl.Arrays} arrays
   * @return {Object<string, WebGLBuffer>} returns an object with one WebGLBuffer per array
   * @memberOf module:twgl/attributes
   */
  function createBuffersFromArrays(gl, arrays) {
    var buffers = { };
    Object.keys(arrays).forEach(function(key) {
      buffers[key] = createBufferFromArray(gl, arrays[key], key);
    });

    return buffers;
  }

  /**
   * Creates a BufferInfo from an object of arrays.
   *
   * This can be passed to {@link module:twgl.setBuffersAndAttributes} and to
   * {@link module:twgl:drawBufferInfo}.
   *
   * > **IMPORTANT:** Vertex Array Objects are **not** a direct analog for a BufferInfo. Vertex Array Objects
   *   assign buffers to specific attributes at creation time. That means they can only be used with programs
   *   who's attributes use the same attribute locations for the same purposes.
   *
   * > Bind your attribute locations by passing an array of attribute names to {@link module:twgl.createProgramInfo}
   *   or use WebGL 2's GLSL ES 3's `layout(location = <num>)` to make sure locations match.
   *
   * also
   *
   * > **IMPORTANT:** After calling twgl.setBuffersAndAttribute with a BufferInfo that uses a Vertex Array Object
   *   that Vertex Array Object will be bound. That means **ANY MANIPULATION OF ELEMENT_ARRAY_BUFFER or ATTRIBUTES**
   *   will affect the Vertex Array Object state.
   *
   * > Call `gl.bindVertexArray(null)` to get back manipulating the global attributes and ELEMENT_ARRAY_BUFFER.
   *
   * @param {WebGLRenderingContext} gl A WebGLRenderingContext
   * @param {module:twgl.ProgramInfo|module:twgl.ProgramInfo[]} programInfo a programInfo or array of programInfos
   *
   *    You need to make sure every attribute that will be used is bound. So for example assume shader 1
   *    uses attributes A, B, C and shader 2 uses attributes A, B, D. If you only pass in the programInfo
   *    for shader 1 then only attributes A, B, and C will have their attributes set because TWGL doesn't
   *    now attribute D's location.
   *
   *    So, you can pass in both shader 1 and shader 2's programInfo
   *
   * @return {module:twgl.VertexArrayInfo} The created VertexArrayInfo
   *
   * @memberOf module:twgl/attributes
   */
  function createVertexArrayInfo(gl, programInfos, bufferInfo) {
    var vao = gl.createVertexArray();
    gl.bindVertexArray(vao);
    if (!programInfos.length) {
      programInfos = [programInfos];
    }
    programInfos.forEach(function(programInfo) {
      twgl.setBuffersAndAttributes(gl, programInfo, bufferInfo);
    });
    gl.bindVertexArray(null);
    return {
      numElements: bufferInfo.numElements,
      elementType: bufferInfo.elementType,
      vertexArrayObject: vao,
    };
  }

  // Using quotes prevents Uglify from changing the names.
  // No speed diff AFAICT.
  return {
    "createAttribsFromArrays": createAttribsFromArrays,
    "createBuffersFromArrays": createBuffersFromArrays,
    "createBufferFromArray": createBufferFromArray,
    "createBufferFromTypedArray": createBufferFromTypedArray,
    "createBufferInfoFromArrays": createBufferInfoFromArrays,
    "setAttribInfoBufferFromArray": setAttribInfoBufferFromArray,

    "createVertexArrayInfo": createVertexArrayInfo,

    "setAttributePrefix": setAttributePrefix,

    "setDefaults_": setDefaults,
    "getNumComponents_": getNumComponents,
    "getArray_": getArray,
  };

});


/*
 * Copyright 2015, Gregg Tavares.
 * All rights reserved.
 *
 * Redistribution and use in source and binary forms, with or without
 * modification, are permitted provided that the following conditions are
 * met:
 *
 *     * Redistributions of source code must retain the above copyright
 * notice, this list of conditions and the following disclaimer.
 *     * Redistributions in binary form must reproduce the above
 * copyright notice, this list of conditions and the following disclaimer
 * in the documentation and/or other materials provided with the
 * distribution.
 *     * Neither the name of Gregg Tavares. nor the names of his
 * contributors may be used to endorse or promote products derived from
 * this software without specific prior written permission.
 *
 * THIS SOFTWARE IS PROVIDED BY THE COPYRIGHT HOLDERS AND CONTRIBUTORS
 * "AS IS" AND ANY EXPRESS OR IMPLIED WARRANTIES, INCLUDING, BUT NOT
 * LIMITED TO, THE IMPLIED WARRANTIES OF MERCHANTABILITY AND FITNESS FOR
 * A PARTICULAR PURPOSE ARE DISCLAIMED. IN NO EVENT SHALL THE COPYRIGHT
 * OWNER OR CONTRIBUTORS BE LIABLE FOR ANY DIRECT, INDIRECT, INCIDENTAL,
 * SPECIAL, EXEMPLARY, OR CONSEQUENTIAL DAMAGES (INCLUDING, BUT NOT
 * LIMITED TO, PROCUREMENT OF SUBSTITUTE GOODS OR SERVICES; LOSS OF USE,
 * DATA, OR PROFITS; OR BUSINESS INTERRUPTION) HOWEVER CAUSED AND ON ANY
 * THEORY OF LIABILITY, WHETHER IN CONTRACT, STRICT LIABILITY, OR TORT
 * (INCLUDING NEGLIGENCE OR OTHERWISE) ARISING IN ANY WAY OUT OF THE USE
 * OF THIS SOFTWARE, EVEN IF ADVISED OF THE POSSIBILITY OF SUCH DAMAGE.
 */

define('twgl/programs',[
    './utils',
  ], function(
    utils) {
  

  /**
   * Low level shader program related functions
   *
   * You should generally not need to use these functions. They are provided
   * for those cases where you're doing something out of the ordinary
   * and you need lower level access.
   *
   * For backward compatibily they are available at both `twgl.programs` and `twgl`
   * itself
   *
   * See {@link module:twgl} for core functions
   *
   * @module twgl/programs
   */

  var error = utils.error;
  var warn = utils.warn;

  var FLOAT                         = 0x1406;
  var FLOAT_VEC2                    = 0x8B50;
  var FLOAT_VEC3                    = 0x8B51;
  var FLOAT_VEC4                    = 0x8B52;
  var INT                           = 0x1404;
  var INT_VEC2                      = 0x8B53;
  var INT_VEC3                      = 0x8B54;
  var INT_VEC4                      = 0x8B55;
  var BOOL                          = 0x8B56;
  var BOOL_VEC2                     = 0x8B57;
  var BOOL_VEC3                     = 0x8B58;
  var BOOL_VEC4                     = 0x8B59;
  var FLOAT_MAT2                    = 0x8B5A;
  var FLOAT_MAT3                    = 0x8B5B;
  var FLOAT_MAT4                    = 0x8B5C;
  var SAMPLER_2D                    = 0x8B5E;
  var SAMPLER_CUBE                  = 0x8B60;
  var SAMPLER_3D                    = 0x8B5F;
  var SAMPLER_2D_SHADOW             = 0x8B62;
  var FLOAT_MAT2x3                  = 0x8B65;
  var FLOAT_MAT2x4                  = 0x8B66;
  var FLOAT_MAT3x2                  = 0x8B67;
  var FLOAT_MAT3x4                  = 0x8B68;
  var FLOAT_MAT4x2                  = 0x8B69;
  var FLOAT_MAT4x3                  = 0x8B6A;
  var SAMPLER_2D_ARRAY              = 0x8DC1;
  var SAMPLER_2D_ARRAY_SHADOW       = 0x8DC4;
  var SAMPLER_CUBE_SHADOW           = 0x8DC5;
  var UNSIGNED_INT                  = 0x1405;
  var UNSIGNED_INT_VEC2             = 0x8DC6;
  var UNSIGNED_INT_VEC3             = 0x8DC7;
  var UNSIGNED_INT_VEC4             = 0x8DC8;
  var INT_SAMPLER_2D                = 0x8DCA;
  var INT_SAMPLER_3D                = 0x8DCB;
  var INT_SAMPLER_CUBE              = 0x8DCC;
  var INT_SAMPLER_2D_ARRAY          = 0x8DCF;
  var UNSIGNED_INT_SAMPLER_2D       = 0x8DD2;
  var UNSIGNED_INT_SAMPLER_3D       = 0x8DD3;
  var UNSIGNED_INT_SAMPLER_CUBE     = 0x8DD4;
  var UNSIGNED_INT_SAMPLER_2D_ARRAY = 0x8DD7;

  var TEXTURE_2D                    = 0x0DE1;
  var TEXTURE_CUBE_MAP              = 0x8513;
  var TEXTURE_3D                    = 0x806F;
  var TEXTURE_2D_ARRAY              = 0x8C1A;

  var typeMap = {};

  /**
   * Returns the corresponding bind point for a given sampler type
   */
  function getBindPointForSamplerType(gl, type) {
    return typeMap[type].bindPoint;
  }

  // This kind of sucks! If you could compose functions as in `var fn = gl[name];`
  // this code could be a lot smaller but that is sadly really slow (T_T)

  function floatSetter(gl, location) {
    return function(v) {
      gl.uniform1f(location, v);
    };
  }

  function floatArraySetter(gl, location) {
    return function(v) {
      gl.uniform1fv(location, v);
    };
  }

  function floatVec2Setter(gl, location) {
    return function(v) {
      gl.uniform2fv(location, v);
    };
  }

  function floatVec3Setter(gl, location) {
    return function(v) {
      gl.uniform3fv(location, v);
    };
  }

  function floatVec4Setter(gl, location) {
    return function(v) {
      gl.uniform4fv(location, v);
    };
  }

  function intSetter(gl, location) {
    return function(v) {
      gl.uniform1i(location, v);
    };
  }

  function intArraySetter(gl, location) {
    return function(v) {
      gl.uniform1iv(location, v);
    };
  }

  function intVec2Setter(gl, location) {
    return function(v) {
      gl.uniform2iv(location, v);
    };
  }

  function intVec3Setter(gl, location) {
    return function(v) {
      gl.uniform3iv(location, v);
    };
  }

  function intVec4Setter(gl, location) {
    return function(v) {
      gl.uniform4iv(location, v);
    };
  }

  function uintSetter(gl, location) {
    return function(v) {
      gl.uniform1ui(location, v);
    };
  }

  function uintArraySetter(gl, location) {
    return function(v) {
      gl.uniform1uiv(location, v);
    };
  }

  function uintVec2Setter(gl, location) {
    return function(v) {
      gl.uniform2uiv(location, v);
    };
  }

  function uintVec3Setter(gl, location) {
    return function(v) {
      gl.uniform3uiv(location, v);
    };
  }

  function uintVec4Setter(gl, location) {
    return function(v) {
      gl.uniform4uiv(location, v);
    };
  }

  function floatMat2Setter(gl, location) {
    return function(v) {
      gl.uniformMatrix2fv(location, false, v);
    };
  }

  function floatMat3Setter(gl, location) {
    return function(v) {
      gl.uniformMatrix3fv(location, false, v);
    };
  }

  function floatMat4Setter(gl, location) {
    return function(v) {
      gl.uniformMatrix4fv(location, false, v);
    };
  }

  function floatMat23Setter(gl, location) {
    return function(v) {
      gl.uniformMatrix2x3fv(location, false, v);
    };
  }

  function floatMat32Setter(gl, location) {
    return function(v) {
      gl.uniformMatrix3x2fv(location, false, v);
    };
  }

  function floatMat24Setter(gl, location) {
    return function(v) {
      gl.uniformMatrix2x4fv(location, false, v);
    };
  }

  function floatMat42Setter(gl, location) {
    return function(v) {
      gl.uniformMatrix4x2fv(location, false, v);
    };
  }

  function floatMat34Setter(gl, location) {
    return function(v) {
      gl.uniformMatrix3x4fv(location, false, v);
    };
  }

  function floatMat43Setter(gl, location) {
    return function(v) {
      gl.uniformMatrix4x3fv(location, false, v);
    };
  }

  function samplerSetter(gl, type, unit, location) {
    var bindPoint = getBindPointForSamplerType(gl, type);
    return function(texture) {
      gl.uniform1i(location, unit);
      gl.activeTexture(gl.TEXTURE0 + unit);
      gl.bindTexture(bindPoint, texture);
    };
  }

  function samplerArraySetter(gl, type, unit, location, size) {
    var bindPoint = getBindPointForSamplerType(gl, type);
    var units = new Int32Array(size);
    for (var ii = 0; ii < size; ++ii) {
      units[ii] = unit + ii;
    }

    return function(textures) {
      gl.uniform1iv(location, units);
      textures.forEach(function(texture, index) {
        gl.activeTexture(gl.TEXTURE0 + units[index]);
        gl.bindTexture(bindPoint, texture);
      });
    };
  }

  typeMap[FLOAT]                         = { Type: Float32Array, size:  4, setter: floatSetter,      arraySetter: floatArraySetter, };
  typeMap[FLOAT_VEC2]                    = { Type: Float32Array, size:  8, setter: floatVec2Setter,  };
  typeMap[FLOAT_VEC3]                    = { Type: Float32Array, size: 12, setter: floatVec3Setter,  };
  typeMap[FLOAT_VEC4]                    = { Type: Float32Array, size: 16, setter: floatVec4Setter,  };
  typeMap[INT]                           = { Type: Int32Array,   size:  4, setter: intSetter,        arraySetter: intArraySetter, };
  typeMap[INT_VEC2]                      = { Type: Int32Array,   size:  8, setter: intVec2Setter,    };
  typeMap[INT_VEC3]                      = { Type: Int32Array,   size: 12, setter: intVec3Setter,    };
  typeMap[INT_VEC4]                      = { Type: Int32Array,   size: 16, setter: intVec4Setter,    };
  typeMap[UNSIGNED_INT]                  = { Type: Uint32Array,  size:  4, setter: uintSetter,       arraySetter: uintArraySetter, };
  typeMap[UNSIGNED_INT_VEC2]             = { Type: Uint32Array,  size:  8, setter: uintVec2Setter,   };
  typeMap[UNSIGNED_INT_VEC3]             = { Type: Uint32Array,  size: 12, setter: uintVec3Setter,   };
  typeMap[UNSIGNED_INT_VEC4]             = { Type: Uint32Array,  size: 16, setter: uintVec4Setter,   };
  typeMap[BOOL]                          = { Type: Uint32Array,  size:  4, setter: intSetter,        arraySetter: intArraySetter, };
  typeMap[BOOL_VEC2]                     = { Type: Uint32Array,  size:  8, setter: intVec2Setter,    };
  typeMap[BOOL_VEC3]                     = { Type: Uint32Array,  size: 12, setter: intVec3Setter,    };
  typeMap[BOOL_VEC4]                     = { Type: Uint32Array,  size: 16, setter: intVec4Setter,    };
  typeMap[FLOAT_MAT2]                    = { Type: Float32Array, size: 16, setter: floatMat2Setter,  };
  typeMap[FLOAT_MAT3]                    = { Type: Float32Array, size: 36, setter: floatMat3Setter,  };
  typeMap[FLOAT_MAT4]                    = { Type: Float32Array, size: 64, setter: floatMat4Setter,  };
  typeMap[FLOAT_MAT2x3]                  = { Type: Float32Array, size: 24, setter: floatMat23Setter, };
  typeMap[FLOAT_MAT2x4]                  = { Type: Float32Array, size: 32, setter: floatMat24Setter, };
  typeMap[FLOAT_MAT3x2]                  = { Type: Float32Array, size: 24, setter: floatMat32Setter, };
  typeMap[FLOAT_MAT3x4]                  = { Type: Float32Array, size: 48, setter: floatMat34Setter, };
  typeMap[FLOAT_MAT4x2]                  = { Type: Float32Array, size: 32, setter: floatMat42Setter, };
  typeMap[FLOAT_MAT4x3]                  = { Type: Float32Array, size: 48, setter: floatMat43Setter, };
  typeMap[SAMPLER_2D]                    = { Type: null,         size:  0, setter: samplerSetter,    arraySetter: samplerArraySetter, bindPoint: TEXTURE_2D,       };
  typeMap[SAMPLER_CUBE]                  = { Type: null,         size:  0, setter: samplerSetter,    arraySetter: samplerArraySetter, bindPoint: TEXTURE_CUBE_MAP, };
  typeMap[SAMPLER_3D]                    = { Type: null,         size:  0, setter: samplerSetter,    arraySetter: samplerArraySetter, bindPoint: TEXTURE_3D,       };
  typeMap[SAMPLER_2D_SHADOW]             = { Type: null,         size:  0, setter: samplerSetter,    arraySetter: samplerArraySetter, bindPoint: TEXTURE_2D,       };
  typeMap[SAMPLER_2D_ARRAY]              = { Type: null,         size:  0, setter: samplerSetter,    arraySetter: samplerArraySetter, bindPoint: TEXTURE_2D_ARRAY, };
  typeMap[SAMPLER_2D_ARRAY_SHADOW]       = { Type: null,         size:  0, setter: samplerSetter,    arraySetter: samplerArraySetter, bindPoint: TEXTURE_2D_ARRAY, };
  typeMap[SAMPLER_CUBE_SHADOW]           = { Type: null,         size:  0, setter: samplerSetter,    arraySetter: samplerArraySetter, bindPoint: TEXTURE_CUBE_MAP, };
  typeMap[INT_SAMPLER_2D]                = { Type: null,         size:  0, setter: samplerSetter,    arraySetter: samplerArraySetter, bindPoint: TEXTURE_2D,       };
  typeMap[INT_SAMPLER_3D]                = { Type: null,         size:  0, setter: samplerSetter,    arraySetter: samplerArraySetter, bindPoint: TEXTURE_3D,       };
  typeMap[INT_SAMPLER_CUBE]              = { Type: null,         size:  0, setter: samplerSetter,    arraySetter: samplerArraySetter, bindPoint: TEXTURE_CUBE_MAP, };
  typeMap[INT_SAMPLER_2D_ARRAY]          = { Type: null,         size:  0, setter: samplerSetter,    arraySetter: samplerArraySetter, bindPoint: TEXTURE_2D_ARRAY, };
  typeMap[UNSIGNED_INT_SAMPLER_2D]       = { Type: null,         size:  0, setter: samplerSetter,    arraySetter: samplerArraySetter, bindPoint: TEXTURE_2D,       };
  typeMap[UNSIGNED_INT_SAMPLER_3D]       = { Type: null,         size:  0, setter: samplerSetter,    arraySetter: samplerArraySetter, bindPoint: TEXTURE_3D,       };
  typeMap[UNSIGNED_INT_SAMPLER_CUBE]     = { Type: null,         size:  0, setter: samplerSetter,    arraySetter: samplerArraySetter, bindPoint: TEXTURE_CUBE_MAP, };
  typeMap[UNSIGNED_INT_SAMPLER_2D_ARRAY] = { Type: null,         size:  0, setter: samplerSetter,    arraySetter: samplerArraySetter, bindPoint: TEXTURE_2D_ARRAY, };

  var attrTypeMap = {};
  attrTypeMap[FLOAT_MAT2] = { size:  4, count: 2, };
  attrTypeMap[FLOAT_MAT3] = { size:  9, count: 3, };
  attrTypeMap[FLOAT_MAT4] = { size: 16, count: 4, };

  // make sure we don't see a global gl
  var gl = undefined;  // eslint-disable-line

  /**
   * Error Callback
   * @callback ErrorCallback
   * @param {string} msg error message.
   * @param {number} [lineOffset] amount to add to line number
   * @memberOf module:twgl
   */

  function addLineNumbers(src, lineOffset) {
    lineOffset = lineOffset || 0;
    ++lineOffset;

    return src.split("\n").map(function(line, ndx) {
      return (ndx + lineOffset) + ": " + line;
    }).join("\n");
  }

  var spaceRE = /^[ \t]*\n/;

  /**
   * Loads a shader.
   * @param {WebGLRenderingContext} gl The WebGLRenderingContext to use.
   * @param {string} shaderSource The shader source.
   * @param {number} shaderType The type of shader.
   * @param {module:twgl.ErrorCallback} opt_errorCallback callback for errors.
   * @return {WebGLShader} The created shader.
   */
  function loadShader(gl, shaderSource, shaderType, opt_errorCallback) {
    var errFn = opt_errorCallback || error;
    // Create the shader object
    var shader = gl.createShader(shaderType);

    // Remove the first end of line because WebGL 2.0 notrequirebecasebrowserifymessesups
    // #version 300 es
    // as the first line. No whitespace allowed before that line
    // so
    //
    // <script>
    // #version 300 es
    // </script>
    //
    // Has one line before it which is invalid according to GLSL ES 3.00
    //
    var lineOffset = 0;
    if (spaceRE.test(shaderSource)) {
      lineOffset = 1;
      shaderSource = shaderSource.replace(spaceRE, '');
    }

    // Load the shader source
    gl.shaderSource(shader, shaderSource);

    // Compile the shader
    gl.compileShader(shader);

    // Check the compile status
    var compiled = gl.getShaderParameter(shader, gl.COMPILE_STATUS);
    if (!compiled) {
      // Something went wrong during compilation; get the error
      var lastError = gl.getShaderInfoLog(shader);
      errFn(addLineNumbers(shaderSource, lineOffset) + "\n*** Error compiling shader: " + lastError);
      gl.deleteShader(shader);
      return null;
    }

    return shader;
  }

  /**
   * Creates a program, attaches shaders, binds attrib locations, links the
   * program and calls useProgram.
   *
   * NOTE: There are 3 signatures for this function
   *
   *     twgl.createProgram(gl, [vs, fs], opt_errFunc);
   *     twgl.createProgram(gl, [vs, fs], opt_attribs, opt_errFunc);
   *     twgl.createProgram(gl, [vs, fs], opt_attribs, opt_locations, opt_errFunc);
   *
   * @param {WebGLShader[]} shaders The shaders to attach
   * @param {string[]} [opt_attribs] An array of attribs names. Locations will be assigned by index if not passed in
   * @param {number[]} [opt_locations] The locations for the. A parallel array to opt_attribs letting you assign locations.
   * @param {module:twgl.ErrorCallback} [opt_errorCallback] callback for errors. By default it just prints an error to the console
   *        on error. If you want something else pass an callback. It's passed an error message.
   * @return {WebGLProgram?} the created program or null if error.
   * @memberOf module:twgl/programs
   */
  function createProgram(
      gl, shaders, opt_attribs, opt_locations, opt_errorCallback) {
    if (typeof opt_locations === 'function') {
      opt_errorCallback = opt_locations;
      opt_locations = undefined;
    }
    if (typeof opt_attribs === 'function') {
      opt_errorCallback = opt_attribs;
      opt_attribs = undefined;
    }
    var errFn = opt_errorCallback || error;
    var program = gl.createProgram();
    shaders.forEach(function(shader) {
      gl.attachShader(program, shader);
    });
    if (opt_attribs) {
      opt_attribs.forEach(function(attrib,  ndx) {
        gl.bindAttribLocation(
            program,
            opt_locations ? opt_locations[ndx] : ndx,
            attrib);
      });
    }
    gl.linkProgram(program);

    // Check the link status
    var linked = gl.getProgramParameter(program, gl.LINK_STATUS);
    if (!linked) {
        // something went wrong with the link
        var lastError = gl.getProgramInfoLog(program);
        errFn("Error in program linking:" + lastError);

        gl.deleteProgram(program);
        return null;
    }
    return program;
  }

  /**
   * Loads a shader from a script tag.
   * @param {WebGLRenderingContext} gl The WebGLRenderingContext to use.
   * @param {string} scriptId The id of the script tag.
   * @param {number} [opt_shaderType] The type of shader. If not passed in it will
   *     be derived from the type of the script tag.
   * @param {module:twgl.ErrorCallback} [opt_errorCallback] callback for errors.
   * @return {WebGLShader?} The created shader or null if error.
   */
  function createShaderFromScript(
      gl, scriptId, opt_shaderType, opt_errorCallback) {
    var shaderSource = "";
    var shaderType;
    var shaderScript = document.getElementById(scriptId);
    if (!shaderScript) {
      throw "*** Error: unknown script element" + scriptId;
    }
    shaderSource = shaderScript.text;

    if (!opt_shaderType) {
      if (shaderScript.type === "x-shader/x-vertex") {
        shaderType = gl.VERTEX_SHADER;
      } else if (shaderScript.type === "x-shader/x-fragment") {
        shaderType = gl.FRAGMENT_SHADER;
      } else if (shaderType !== gl.VERTEX_SHADER && shaderType !== gl.FRAGMENT_SHADER) {
        throw "*** Error: unknown shader type";
      }
    }

    return loadShader(
        gl, shaderSource, opt_shaderType ? opt_shaderType : shaderType,
        opt_errorCallback);
  }

  var defaultShaderType = [
    "VERTEX_SHADER",
    "FRAGMENT_SHADER",
  ];

  /**
   * Creates a program from 2 script tags.
   *
   * NOTE: There are 3 signatures for this function
   *
   *     twgl.createProgramFromScripts(gl, [vs, fs], opt_errFunc);
   *     twgl.createProgramFromScripts(gl, [vs, fs], opt_attribs, opt_errFunc);
   *     twgl.createProgramFromScripts(gl, [vs, fs], opt_attribs, opt_locations, opt_errFunc);
   *
   * @param {WebGLRenderingContext} gl The WebGLRenderingContext
   *        to use.
   * @param {string[]} shaderScriptIds Array of ids of the script
   *        tags for the shaders. The first is assumed to be the
   *        vertex shader, the second the fragment shader.
   * @param {string[]} [opt_attribs] An array of attribs names. Locations will be assigned by index if not passed in
   * @param {number[]} [opt_locations] The locations for the. A parallel array to opt_attribs letting you assign locations.
   * @param {module:twgl.ErrorCallback} opt_errorCallback callback for errors. By default it just prints an error to the console
   *        on error. If you want something else pass an callback. It's passed an error message.
   * @return {WebGLProgram} The created program.
   * @memberOf module:twgl/programs
   */
  function createProgramFromScripts(
      gl, shaderScriptIds, opt_attribs, opt_locations, opt_errorCallback) {
    var shaders = [];
    for (var ii = 0; ii < shaderScriptIds.length; ++ii) {
      var shader = createShaderFromScript(
          gl, shaderScriptIds[ii], gl[defaultShaderType[ii]], opt_errorCallback);
      if (!shader) {
        return null;
      }
      shaders.push(shader);
    }
    return createProgram(gl, shaders, opt_attribs, opt_locations, opt_errorCallback);
  }

  /**
   * Creates a program from 2 sources.
   *
   * NOTE: There are 3 signatures for this function
   *
   *     twgl.createProgramFromSource(gl, [vs, fs], opt_errFunc);
   *     twgl.createProgramFromSource(gl, [vs, fs], opt_attribs, opt_errFunc);
   *     twgl.createProgramFromSource(gl, [vs, fs], opt_attribs, opt_locations, opt_errFunc);
   *
   * @param {WebGLRenderingContext} gl The WebGLRenderingContext
   *        to use.
   * @param {string[]} shaderSourcess Array of sources for the
   *        shaders. The first is assumed to be the vertex shader,
   *        the second the fragment shader.
   * @param {string[]} [opt_attribs] An array of attribs names. Locations will be assigned by index if not passed in
   * @param {number[]} [opt_locations] The locations for the. A parallel array to opt_attribs letting you assign locations.
   * @param {module:twgl.ErrorCallback} opt_errorCallback callback for errors. By default it just prints an error to the console
   *        on error. If you want something else pass an callback. It's passed an error message.
   * @return {WebGLProgram} The created program.
   * @memberOf module:twgl/programs
   */
  function createProgramFromSources(
      gl, shaderSources, opt_attribs, opt_locations, opt_errorCallback) {
    var shaders = [];
    for (var ii = 0; ii < shaderSources.length; ++ii) {
      var shader = loadShader(
          gl, shaderSources[ii], gl[defaultShaderType[ii]], opt_errorCallback);
      if (!shader) {
        return null;
      }
      shaders.push(shader);
    }
    return createProgram(gl, shaders, opt_attribs, opt_locations, opt_errorCallback);
  }

  /**
   * Creates setter functions for all uniforms of a shader
   * program.
   *
   * @see {@link module:twgl.setUniforms}
   *
   * @param {WebGLProgram} program the program to create setters for.
   * @returns {Object.<string, function>} an object with a setter by name for each uniform
   * @memberOf module:twgl/programs
   */
  function createUniformSetters(gl, program) {
    var textureUnit = 0;

    /**
     * Creates a setter for a uniform of the given program with it's
     * location embedded in the setter.
     * @param {WebGLProgram} program
     * @param {WebGLUniformInfo} uniformInfo
     * @returns {function} the created setter.
     */
    function createUniformSetter(program, uniformInfo) {
      var location = gl.getUniformLocation(program, uniformInfo.name);
      var isArray = (uniformInfo.size > 1 && uniformInfo.name.substr(-3) === "[0]");
      var type = uniformInfo.type;
      var typeInfo = typeMap[type];
      if (!typeInfo) {
        throw ("unknown type: 0x" + type.toString(16)); // we should never get here.
      }
      if (typeInfo.bindPoint) {
        // it's a sampler
        var unit = textureUnit;
        textureUnit += uniformInfo.size;

        if (isArray) {
          return typeInfo.arraySetter(gl, type, unit, location, uniformInfo.size);
        } else {
          return typeInfo.setter(gl, type, unit, location, uniformInfo.size);
        }
      } else {
        if (typeInfo.arraySetter && isArray) {
          return typeInfo.arraySetter(gl, location);
        } else {
          return typeInfo.setter(gl, location);
        }
      }
    }

    var uniformSetters = { };
    var numUniforms = gl.getProgramParameter(program, gl.ACTIVE_UNIFORMS);

    for (var ii = 0; ii < numUniforms; ++ii) {
      var uniformInfo = gl.getActiveUniform(program, ii);
      if (!uniformInfo) {
        break;
      }
      var name = uniformInfo.name;
      // remove the array suffix.
      if (name.substr(-3) === "[0]") {
        name = name.substr(0, name.length - 3);
      }
      var setter = createUniformSetter(program, uniformInfo);
      uniformSetters[name] = setter;
    }
    return uniformSetters;
  }

  /**
   * @typedef {Object} UniformData
   * @property {number} type The WebGL type enum for this uniform
   * @property {number} size The number of elements for this uniform
   * @property {number} blockNdx The block index this uniform appears in
   * @property {number} offset The byte offset in the block for this uniform's value
   * @memberOf module:twgl
   */

  /**
   * The specification for one UniformBlockObject
   *
   * @typedef {Object} BlockSpec
   * @property {number} index The index of the block.
   * @property {number} size The size in bytes needed for the block
   * @property {number[]} uniformIndices The indices of the uniforms used by the block. These indices
   *    correspond to entries in a UniformData array in the {@link module:twgl.UniformBlockSpec}.
   * @property {bool} usedByVertexShader Self explanitory
   * @property {bool} usedByFragmentShader Self explanitory
   * @property {bool} used Self explanitory
   * @memberOf module:twgl
   */

  /**
   * A `UniformBlockSpec` represents the data needed to create and bind
   * UniformBlockObjects for a given program
   *
   * @typedef {Object} UniformBlockSpec
   * @property {Object.<string, module:twgl.BlockSpec> blockSpecs The BlockSpec for each block by block name
   * @property {UniformData[]} uniformData An array of data for each uniform by uniform index.
   * @memberOf module:twgl
   */

  /**
   * Creates a UniformBlockSpec for the given program.
   *
   * A UniformBlockSpec represents the data needed to create and bind
   * UniformBlockObjects
   *
   * @param {WebGL2RenderingContext} gl A WebGL2 Rendering Context
   * @param {WebGLProgram} program A WebGLProgram for a successfully linked program
   * @return {module:twgl.UniformBlockSpec} The created UniformBlockSpec
   * @memberOf module:twgl/programs
   */
  function createUniformBlockSpecFromProgram(gl, program) {
    var numUniforms = gl.getProgramParameter(program, gl.ACTIVE_UNIFORMS);
    var uniformData = [];
    var uniformIndices = [];

    for (var ii = 0; ii < numUniforms; ++ii) {
      uniformIndices.push(ii);
      uniformData.push({});
      var uniformInfo = gl.getActiveUniform(program, ii);
      if (!uniformInfo) {
        break;
      }
      // REMOVE [0]?
      uniformData[ii].name = uniformInfo.name;
    }

    [
      [ "UNIFORM_TYPE", "type" ],
      [ "UNIFORM_SIZE", "size" ],  // num elements
      [ "UNIFORM_BLOCK_INDEX", "blockNdx" ],
      [ "UNIFORM_OFFSET", "offset", ],
    ].forEach(function(pair) {
      var pname = pair[0];
      var key = pair[1];
      gl.getActiveUniforms(program, uniformIndices, gl[pname]).forEach(function(value, ndx) {
        uniformData[ndx][key] = value;
      });
    });

    var blockSpecs = {};

    var numUniformBlocks = gl.getProgramParameter(program, gl.ACTIVE_UNIFORM_BLOCKS);
    for (ii = 0; ii < numUniformBlocks; ++ii) {
      var name = gl.getActiveUniformBlockName(program, ii);
      var blockSpec = {
        index: ii,
        usedByVertexShader: gl.getActiveUniformBlockParameter(program, ii, gl.UNIFORM_BLOCK_REFERENCED_BY_VERTEX_SHADER),
        usedByFragmentShader: gl.getActiveUniformBlockParameter(program, ii, gl.UNIFORM_BLOCK_REFERENCED_BY_FRAGMENT_SHADER),
        size: gl.getActiveUniformBlockParameter(program, ii, gl.UNIFORM_BLOCK_DATA_SIZE),
        uniformIndices: gl.getActiveUniformBlockParameter(program, ii, gl.UNIFORM_BLOCK_ACTIVE_UNIFORM_INDICES),
      };
      blockSpec.used = blockSpec.usedByVertexSahder || blockSpec.usedByFragmentShader;
      blockSpecs[name] = blockSpec;
    }

    return {
      blockSpecs: blockSpecs,
      uniformData: uniformData,
    };
  }

  var arraySuffixRE = /\[\d+\]\.$/;  // better way to check?

  /**
   * Represents a UniformBlockObject including an ArrayBuffer with all the uniform values
   * and a corresponding WebGLBuffer to hold those values on the GPU
   *
   * @typedef {Object} UniformBlockInfo
   * @property {string} name The name of the block
   * @property {ArrayBuffer} array The array buffer that contains the uniform values
   * @property {Float32Array} asFloat A float view on the array buffer. This is useful
   *    inspecting the contents of the buffer in the debugger.
   * @property {WebGLBuffer} buffer A WebGL buffer that will hold a copy of the uniform values for rendering.
   * @property {number} [offset] offset into buffer
   * @property {Object.<string, ArrayBufferView>} uniforms A uniform name to ArrayBufferView map.
   *   each Uniform has a correctly typed `ArrayBufferView` into array at the correct offset
   *   and length of that uniform. So for example a float uniform would have a 1 float `Float32Array`
   *   view. A single mat4 would have a 16 element `Float32Array` view. An ivec2 would have an
   *   `Int32Array` view, etc.
   * @memberOf module:twgl
   */

  /**
   * Creates a `UniformBlockInfo` for the specified block
   *
   * Note: **If the blockName matches no existing blocks a warning is printed to the console and a dummy
   * `UniformBlockInfo` is returned**. This is because when debugging GLSL
   * it is common to comment out large portions of a shader or for example set
   * the final output to a constant. When that happens blocks get optimized out.
   * If this function did not create dummy blocks your code would crash when debugging.
   *
   * @param {WebGL2RenderingContext} gl A WebGL2RenderingContext
   * @param {WebGLProgram} program A WebGLProgram
   * @param {module:twgl.UniformBlockSpec} uinformBlockSpec. A UniformBlockSpec as returned
   *     from {@link module:twgl.createUniformBlockSpecFromProgram}.
   * @param {string} blockName The name of the block.
   * @return {module:twgl.UniformBlockInfo} The created UniformBlockInfo
   * @memberOf module:twgl/programs
   */
  function createUniformBlockInfoFromProgram(gl, program, uniformBlockSpec, blockName) {
    var blockSpecs = uniformBlockSpec.blockSpecs;
    var uniformData = uniformBlockSpec.uniformData;
    var blockSpec = blockSpecs[blockName];
    if (!blockSpec) {
      warn("no uniform block object named:", blockName);
      return {
        name: blockName,
        uniforms: {},
      };
    }
    var array = new ArrayBuffer(blockSpec.size);
    var buffer = gl.createBuffer();
    var uniformBufferIndex = blockSpec.index;
    gl.bindBuffer(gl.UNIFORM_BUFFER, buffer);
    gl.uniformBlockBinding(program, blockSpec.index, uniformBufferIndex);

    var prefix = blockName + ".";
    if (arraySuffixRE.test(prefix)) {
      prefix = prefix.replace(arraySuffixRE, ".");
    }
    var uniforms = {};
    blockSpec.uniformIndices.forEach(function(uniformNdx) {
      var data = uniformData[uniformNdx];
      var typeInfo = typeMap[data.type];
      var Type = typeInfo.Type;
      var length = data.size * typeInfo.size;
      var name = data.name;
      if (name.substr(0, prefix.length) === prefix) {
        name = name.substr(prefix.length);
      }
      uniforms[name] = new Type(array, data.offset, length / Type.BYTES_PER_ELEMENT);
    });
    return {
      name: blockName,
      array: array,
      asFloat: new Float32Array(array),  // for debugging
      buffer: buffer,
      uniforms: uniforms,
    };
  }

  /**
   * Creates a `UniformBlockInfo` for the specified block
   *
   * Note: **If the blockName matches no existing blocks a warning is printed to the console and a dummy
   * `UniformBlockInfo` is returned**. This is because when debugging GLSL
   * it is common to comment out large portions of a shader or for example set
   * the final output to a constant. When that happens blocks get optimized out.
   * If this function did not create dummy blocks your code would crash when debugging.
   *
   * @param {WebGL2RenderingContext} gl A WebGL2RenderingContext
   * @param {module:twgl.ProgramInfo} programInfo a `ProgramInfo`
   *     as returned from {@link module:twgl.createProgramInfo}
   * @param {string} blockName The name of the block.
   * @return {module:twgl.UniformBlockInfo} The created UniformBlockInfo
   * @memberOf module:twgl/programs
   */
  function createUniformBlockInfo(gl, programInfo, blockName) {
    return createUniformBlockInfoFromProgram(gl, programInfo.program, programInfo.uniformBlockSpec, blockName);
  }

  /**
   * Binds a unform block to the matching uniform block point.
   * Matches by blocks by name so blocks must have the same name not just the same
   * structure.
   *
   * If you have changed any values and you upload the valus into the corresponding WebGLBuffer
   * call {@link module:twgl.setUniformBlock} instead.
   *
   * @param {WebGL2RenderingContext} gl A WebGL 2 rendering context.
   * @param {(module:twgl.ProgramInfo|module:twgl.UniformBlockSpec)} programInfo a `ProgramInfo`
   *     as returned from {@link module:twgl.createProgramInfo} or or `UniformBlockSpec` as
   *     returned from {@link module:twgl.createUniformBlockSpecFromProgram}.
   * @param {module:twgl.UniformBlockInfo} uniformBlockInfo a `UniformBlockInfo` as returned from
   *     {@link module:twgl.createUniformBlockInfo}.
   * @return {bool} true if buffer was bound. If the programInfo has no block with the same block name
   *     no buffer is bound.
   * @memberOf module:twgl/programs
   */
  function bindUniformBlock(gl, programInfo, uniformBlockInfo) {
    var uniformBlockSpec = programInfo.uniformBlockSpec || programInfo;
    var blockSpec = uniformBlockSpec.blockSpecs[uniformBlockInfo.name];
    if (blockSpec) {
      var bufferBindIndex = blockSpec.index;
      gl.bindBufferRange(gl.UNIFORM_BUFFER, bufferBindIndex, uniformBlockInfo.buffer, uniformBlockInfo.offset || 0, uniformBlockInfo.array.byteLength);
      return true;
    }
    return false;
  }

  /**
   * Uploads the current uniform values to the corresponding WebGLBuffer
   * and binds that buffer to the program's corresponding bind point for the uniform block object.
   *
   * If you haven't changed any values and you only need to bind the uniform block object
   * call {@link module:twgl.bindUniformBlock} instead.
   *
   * @param {WebGL2RenderingContext} gl A WebGL 2 rendering context.
   * @param {(module:twgl.ProgramInfo|module:twgl.UniformBlockSpec)} programInfo a `ProgramInfo`
   *     as returned from {@link module:twgl.createProgramInfo} or or `UniformBlockSpec` as
   *     returned from {@link module:twgl.createUniformBlockSpecFromProgram}.
   * @param {module:twgl.UniformBlockInfo} uniformBlockInfo a `UniformBlockInfo` as returned from
   *     {@link module:twgl.createUniformBlockInfo}.
   * @memberOf module:twgl/programs
   */
  function setUniformBlock(gl, programInfo, uniformBlockInfo) {
    if (bindUniformBlock(gl, programInfo, uniformBlockInfo)) {
      gl.bufferData(gl.UNIFORM_BUFFER, uniformBlockInfo.array, gl.DYNAMIC_DRAW);
    }
  }

  /**
   * Sets values of a uniform block object
   *
   * @param {module:twgl.UniformBlockInfo} uniformBlockInfo A UniformBlockInfo as returned by {@link module:twgl.createUniformBlockInfo}.
   * @param {Object.<string, ?>} values A uniform name to value map where the value is correct for the given
   *    type of uniform. So for example given a block like
   *
   *       uniform SomeBlock {
   *         float someFloat;
   *         vec2 someVec2;
   *         vec3 someVec3Array[2];
   *         int someInt;
   *       }
   *
   *  You can set the values of the uniform block with
   *
   *       twgl.setBlockUniforms(someBlockInfo, {
   *          someFloat: 12.3,
   *          someVec2: [1, 2],
   *          someVec3Array: [1, 2, 3, 4, 5, 6],
   *          someInt: 5,
   *       }
   *
   *  Arrays can be JavaScript arrays or typed arrays
   *
   *  Any name that doesn't match will be ignored
   * @memberOf module:twgl/programs
   */
  function setBlockUniforms(uniformBlockInfo, values) {
    var uniforms = uniformBlockInfo.uniforms;
    for (var name in values) {
      var array = uniforms[name];
      if (array) {
        var value = values[name];
        if (value.length) {
          array.set(value);
        } else {
          array[0] = value;
        }
      }
    }
  }

  /**
   * Set uniforms and binds related textures.
   *
   * example:
   *
   *     var programInfo = createProgramInfo(
   *         gl, ["some-vs", "some-fs"]);
   *
   *     var tex1 = gl.createTexture();
   *     var tex2 = gl.createTexture();
   *
   *     ... assume we setup the textures with data ...
   *
   *     var uniforms = {
   *       u_someSampler: tex1,
   *       u_someOtherSampler: tex2,
   *       u_someColor: [1,0,0,1],
   *       u_somePosition: [0,1,1],
   *       u_someMatrix: [
   *         1,0,0,0,
   *         0,1,0,0,
   *         0,0,1,0,
   *         0,0,0,0,
   *       ],
   *     };
   *
   *     gl.useProgram(program);
   *
   * This will automatically bind the textures AND set the
   * uniforms.
   *
   *     twgl.setUniforms(programInfo, uniforms);
   *
   * For the example above it is equivalent to
   *
   *     var texUnit = 0;
   *     gl.activeTexture(gl.TEXTURE0 + texUnit);
   *     gl.bindTexture(gl.TEXTURE_2D, tex1);
   *     gl.uniform1i(u_someSamplerLocation, texUnit++);
   *     gl.activeTexture(gl.TEXTURE0 + texUnit);
   *     gl.bindTexture(gl.TEXTURE_2D, tex2);
   *     gl.uniform1i(u_someSamplerLocation, texUnit++);
   *     gl.uniform4fv(u_someColorLocation, [1, 0, 0, 1]);
   *     gl.uniform3fv(u_somePositionLocation, [0, 1, 1]);
   *     gl.uniformMatrix4fv(u_someMatrix, false, [
   *         1,0,0,0,
   *         0,1,0,0,
   *         0,0,1,0,
   *         0,0,0,0,
   *       ]);
   *
   * Note it is perfectly reasonable to call `setUniforms` multiple times. For example
   *
   *     var uniforms = {
   *       u_someSampler: tex1,
   *       u_someOtherSampler: tex2,
   *     };
   *
   *     var moreUniforms {
   *       u_someColor: [1,0,0,1],
   *       u_somePosition: [0,1,1],
   *       u_someMatrix: [
   *         1,0,0,0,
   *         0,1,0,0,
   *         0,0,1,0,
   *         0,0,0,0,
   *       ],
   *     };
   *
   *     twgl.setUniforms(programInfo, uniforms);
   *     twgl.setUniforms(programInfo, moreUniforms);
   *
   * @param {(module:twgl.ProgramInfo|Object.<string, function>)} setters a `ProgramInfo` as returned from `createProgramInfo` or the setters returned from
   *        `createUniformSetters`.
   * @param {Object.<string, ?>} values an object with values for the
   *        uniforms.
   *   You can pass multiple objects by putting them in an array or by calling with more arguments.For example
   *
   *     var sharedUniforms = {
   *       u_fogNear: 10,
   *       u_projection: ...
   *       ...
   *     };
   *
   *     var localUniforms = {
   *       u_world: ...
   *       u_diffuseColor: ...
   *     };
   *
   *     twgl.setUniforms(programInfo, sharedUniforms, localUniforms);
   *
   *     // is the same as
   *
   *     twgl.setUniforms(programInfo, [sharedUniforms, localUniforms]);
   *
   *     // is the same as
   *
   *     twgl.setUniforms(programInfo, sharedUniforms);
   *     twgl.setUniforms(programInfo, localUniforms};
   *
   * @memberOf module:twgl/programs
   */
  function setUniforms(setters, values) {  // eslint-disable-line
    var actualSetters = setters.uniformSetters || setters;
    var numArgs = arguments.length;
    for (var andx = 1; andx < numArgs; ++andx) {
      var vals = arguments[andx];
      if (Array.isArray(vals)) {
        var numValues = vals.length;
        for (var ii = 0; ii < numValues; ++ii) {
          setUniforms(actualSetters, vals[ii]);
        }
      } else {
        for (var name in vals) {
          var setter = actualSetters[name];
          if (setter) {
            setter(vals[name]);
          }
        }
      }
    }
  }

  /**
   * Creates setter functions for all attributes of a shader
   * program. You can pass this to {@link module:twgl.setBuffersAndAttributes} to set all your buffers and attributes.
   *
   * @see {@link module:twgl.setAttributes} for example
   * @param {WebGLProgram} program the program to create setters for.
   * @return {Object.<string, function>} an object with a setter for each attribute by name.
   * @memberOf module:twgl/programs
   */
  function createAttributeSetters(gl, program) {
    var attribSetters = {
    };

    function createAttribSetter(index) {
      return function(b) {
        gl.bindBuffer(gl.ARRAY_BUFFER, b.buffer);
        gl.enableVertexAttribArray(index);
        gl.vertexAttribPointer(
            index, b.numComponents || b.size, b.type || gl.FLOAT, b.normalize || false, b.stride || 0, b.offset || 0);
      };
    }

    function createMatAttribSetter(index, typeInfo) {
      var defaultSize = typeInfo.size;
      var count = typeInfo.count;

      return function(b) {
        gl.bindBuffer(gl.ARRAY_BUFFER, b.buffer);
        var numComponents = b.size || b.numComponents || defaultSize;
        var size = numComponents / count;
        var type = b.type || gl.FLOAT;
        var typeInfo = typeMap[type];
        var stride = typeInfo.size * numComponents;
        var normalize = b.normalize || false;
        var offset = b.offset || 0;
        var rowOffset = stride / count;
        for (var i = 0; i < count; ++i) {
          gl.enableVertexAttribArray(index + i);
          gl.vertexAttribPointer(
              index + i, size, type, normalize, stride, offset + rowOffset * i);
        }
      };
    }

    var numAttribs = gl.getProgramParameter(program, gl.ACTIVE_ATTRIBUTES);
    for (var ii = 0; ii < numAttribs; ++ii) {
      var attribInfo = gl.getActiveAttrib(program, ii);
      if (!attribInfo) {
        break;
      }
      var index = gl.getAttribLocation(program, attribInfo.name);
      var typeInfo = attrTypeMap[attribInfo.type];
      if (typeInfo) {
        attribSetters[attribInfo.name] = createMatAttribSetter(index, typeInfo);
      } else {
        attribSetters[attribInfo.name] = createAttribSetter(index);
      }
    }

    return attribSetters;
  }

  /**
   * Sets attributes and binds buffers (deprecated... use {@link module:twgl.setBuffersAndAttributes})
   *
   * Example:
   *
   *     var program = createProgramFromScripts(
   *         gl, ["some-vs", "some-fs");
   *
   *     var attribSetters = createAttributeSetters(program);
   *
   *     var positionBuffer = gl.createBuffer();
   *     var texcoordBuffer = gl.createBuffer();
   *
   *     var attribs = {
   *       a_position: {buffer: positionBuffer, numComponents: 3},
   *       a_texcoord: {buffer: texcoordBuffer, numComponents: 2},
   *     };
   *
   *     gl.useProgram(program);
   *
   * This will automatically bind the buffers AND set the
   * attributes.
   *
   *     setAttributes(attribSetters, attribs);
   *
   * Properties of attribs. For each attrib you can add
   * properties:
   *
   * *   type: the type of data in the buffer. Default = gl.FLOAT
   * *   normalize: whether or not to normalize the data. Default = false
   * *   stride: the stride. Default = 0
   * *   offset: offset into the buffer. Default = 0
   *
   * For example if you had 3 value float positions, 2 value
   * float texcoord and 4 value uint8 colors you'd setup your
   * attribs like this
   *
   *     var attribs = {
   *       a_position: {buffer: positionBuffer, numComponents: 3},
   *       a_texcoord: {buffer: texcoordBuffer, numComponents: 2},
   *       a_color: {
   *         buffer: colorBuffer,
   *         numComponents: 4,
   *         type: gl.UNSIGNED_BYTE,
   *         normalize: true,
   *       },
   *     };
   *
   * @param {Object.<string, function>} setters Attribute setters as returned from createAttributeSetters
   * @param {Object.<string, module:twgl.AttribInfo>} buffers AttribInfos mapped by attribute name.
   * @memberOf module:twgl/programs
   * @deprecated use {@link module:twgl.setBuffersAndAttributes}
   */
  function setAttributes(setters, buffers) {
    for (var name in buffers) {
      var setter = setters[name];
      if (setter) {
        setter(buffers[name]);
      }
    }
  }

  /**
   * Sets attributes and buffers including the `ELEMENT_ARRAY_BUFFER` if appropriate
   *
   * Example:
   *
   *     var programInfo = createProgramInfo(
   *         gl, ["some-vs", "some-fs");
   *
   *     var arrays = {
   *       position: { numComponents: 3, data: [0, 0, 0, 10, 0, 0, 0, 10, 0, 10, 10, 0], },
   *       texcoord: { numComponents: 2, data: [0, 0, 0, 1, 1, 0, 1, 1],                 },
   *     };
   *
   *     var bufferInfo = createBufferInfoFromArrays(gl, arrays);
   *
   *     gl.useProgram(programInfo.program);
   *
   * This will automatically bind the buffers AND set the
   * attributes.
   *
   *     setBuffersAndAttributes(gl, programInfo, bufferInfo);
   *
   * For the example above it is equivilent to
   *
   *     gl.bindBuffer(gl.ARRAY_BUFFER, positionBuffer);
   *     gl.enableVertexAttribArray(a_positionLocation);
   *     gl.vertexAttribPointer(a_positionLocation, 3, gl.FLOAT, false, 0, 0);
   *     gl.bindBuffer(gl.ARRAY_BUFFER, texcoordBuffer);
   *     gl.enableVertexAttribArray(a_texcoordLocation);
   *     gl.vertexAttribPointer(a_texcoordLocation, 4, gl.FLOAT, false, 0, 0);
   *
   * @param {WebGLRenderingContext} gl A WebGLRenderingContext.
   * @param {(module:twgl.ProgramInfo|Object.<string, function>)} setters A `ProgramInfo` as returned from {@link module:twgl.createProgrmaInfo} or Attribute setters as returned from {@link module:twgl.createAttributeSetters}
   * @param {(module:twgl.BufferInfo|module:twgl.vertexArrayInfo)} buffers a `BufferInfo` as returned from {@link module:twgl.createBufferInfoFromArrays}.
   *   or a `VertexArrayInfo` as returned from {@link module:twgl.createVertexArrayInfo}
   * @memberOf module:twgl/programs
   */
  function setBuffersAndAttributes(gl, programInfo, buffers) {
    if (buffers.vertexArrayObject) {
      gl.bindVertexArray(buffers.vertexArrayObject);
    } else {
      setAttributes(programInfo.attribSetters || programInfo, buffers.attribs);
      if (buffers.indices) {
        gl.bindBuffer(gl.ELEMENT_ARRAY_BUFFER, buffers.indices);
      }
    }
  }

  /**
   * @typedef {Object} ProgramInfo
   * @property {WebGLProgram} program A shader program
   * @property {Object<string, function>} uniformSetters object of setters as returned from createUniformSetters,
   * @property {Object<string, function>} attribSetters object of setters as returned from createAttribSetters,
   * @memberOf module:twgl
   */

  /**
   * Creates a ProgramInfo from an existing program.
   *
   * A ProgramInfo contains
   *
   *     programInfo = {
   *        program: WebGLProgram,
   *        uniformSetters: object of setters as returned from createUniformSetters,
   *        attribSetters: object of setters as returned from createAttribSetters,
   *     }
   *
   * @param {WebGLRenderingContext} gl The WebGLRenderingContext
   *        to use.
   * @param {WebGLProgram} program an existing WebGLProgram.
   * @return {module:twgl.ProgramInfo} The created ProgramInfo.
   * @memberOf module:twgl/programs
   */
  function createProgramInfoFromProgram(gl, program) {
    var uniformSetters = createUniformSetters(gl, program);
    var attribSetters = createAttributeSetters(gl, program);
    var programInfo = {
      program: program,
      uniformSetters: uniformSetters,
      attribSetters: attribSetters,
    };

    if (utils.isWebGL2(gl)) {
      programInfo.uniformBlockSpec = createUniformBlockSpecFromProgram(gl, program);
    }

    return programInfo;
  }

  /**
   * Creates a ProgramInfo from 2 sources.
   *
   * A ProgramInfo contains
   *
   *     programInfo = {
   *        program: WebGLProgram,
   *        uniformSetters: object of setters as returned from createUniformSetters,
   *        attribSetters: object of setters as returned from createAttribSetters,
   *     }
   *
   * NOTE: There are 3 signatures for this function
   *
   *     twgl.createProgramInfo(gl, [vs, fs], opt_errFunc);
   *     twgl.createProgramInfo(gl, [vs, fs], opt_attribs, opt_errFunc);
   *     twgl.createProgramInfo(gl, [vs, fs], opt_attribs, opt_locations, opt_errFunc);
   *
   * @param {WebGLRenderingContext} gl The WebGLRenderingContext
   *        to use.
   * @param {string[]} shaderSourcess Array of sources for the
   *        shaders or ids. The first is assumed to be the vertex shader,
   *        the second the fragment shader.
   * @param {string[]} [opt_attribs] An array of attribs names. Locations will be assigned by index if not passed in
   * @param {number[]} [opt_locations] The locations for the attributes. A parallel array to opt_attribs letting you assign locations.
   * @param {module:twgl.ErrorCallback} opt_errorCallback callback for errors. By default it just prints an error to the console
   *        on error. If you want something else pass an callback. It's passed an error message.
   * @return {module:twgl.ProgramInfo?} The created ProgramInfo or null if it failed to link or compile
   * @memberOf module:twgl/programs
   */
  function createProgramInfo(
      gl, shaderSources, opt_attribs, opt_locations, opt_errorCallback) {
    if (typeof opt_locations === 'function') {
      opt_errorCallback = opt_locations;
      opt_locations = undefined;
    }
    if (typeof opt_attribs === 'function') {
      opt_errorCallback = opt_attribs;
      opt_attribs = undefined;
    }
    var errFn = opt_errorCallback || error;
    var good = true;
    shaderSources = shaderSources.map(function(source) {
      // Lets assume if there is no \n it's an id
      if (source.indexOf("\n") < 0) {
        var script = document.getElementById(source);
        if (!script) {
          errFn("no element with id: " + source);
          good = false;
        } else {
          source = script.text;
        }
      }
      return source;
    });
    if (!good) {
      return null;
    }
    var program = createProgramFromSources(gl, shaderSources, opt_attribs, opt_locations, opt_errorCallback);
    if (!program) {
      return null;
    }
    return createProgramInfoFromProgram(gl, program);
  }

  // Using quotes prevents Uglify from changing the names.
  // No speed diff AFAICT.
  return {
    "createAttributeSetters": createAttributeSetters,

    "createProgram": createProgram,
    "createProgramFromScripts": createProgramFromScripts,
    "createProgramFromSources": createProgramFromSources,
    "createProgramInfo": createProgramInfo,
    "createProgramInfoFromProgram": createProgramInfoFromProgram,
    "createUniformSetters": createUniformSetters,
    "createUniformBlockSpecFromProgram": createUniformBlockSpecFromProgram,
    "createUniformBlockInfoFromProgram": createUniformBlockInfoFromProgram,
    "createUniformBlockInfo": createUniformBlockInfo,

    "setAttributes": setAttributes,
    "setBuffersAndAttributes": setBuffersAndAttributes,
    "setUniforms": setUniforms,
    "setUniformBlock": setUniformBlock,
    "setBlockUniforms": setBlockUniforms,
    "bindUniformBlock": bindUniformBlock,
  };

});


/*
 * Copyright 2015, Gregg Tavares.
 * All rights reserved.
 *
 * Redistribution and use in source and binary forms, with or without
 * modification, are permitted provided that the following conditions are
 * met:
 *
 *     * Redistributions of source code must retain the above copyright
 * notice, this list of conditions and the following disclaimer.
 *     * Redistributions in binary form must reproduce the above
 * copyright notice, this list of conditions and the following disclaimer
 * in the documentation and/or other materials provided with the
 * distribution.
 *     * Neither the name of Gregg Tavares. nor the names of his
 * contributors may be used to endorse or promote products derived from
 * this software without specific prior written permission.
 *
 * THIS SOFTWARE IS PROVIDED BY THE COPYRIGHT HOLDERS AND CONTRIBUTORS
 * "AS IS" AND ANY EXPRESS OR IMPLIED WARRANTIES, INCLUDING, BUT NOT
 * LIMITED TO, THE IMPLIED WARRANTIES OF MERCHANTABILITY AND FITNESS FOR
 * A PARTICULAR PURPOSE ARE DISCLAIMED. IN NO EVENT SHALL THE COPYRIGHT
 * OWNER OR CONTRIBUTORS BE LIABLE FOR ANY DIRECT, INDIRECT, INCIDENTAL,
 * SPECIAL, EXEMPLARY, OR CONSEQUENTIAL DAMAGES (INCLUDING, BUT NOT
 * LIMITED TO, PROCUREMENT OF SUBSTITUTE GOODS OR SERVICES; LOSS OF USE,
 * DATA, OR PROFITS; OR BUSINESS INTERRUPTION) HOWEVER CAUSED AND ON ANY
 * THEORY OF LIABILITY, WHETHER IN CONTRACT, STRICT LIABILITY, OR TORT
 * (INCLUDING NEGLIGENCE OR OTHERWISE) ARISING IN ANY WAY OUT OF THE USE
 * OF THIS SOFTWARE, EVEN IF ADVISED OF THE POSSIBILITY OF SUCH DAMAGE.
 */

define('twgl/draw',[
    './programs',
  ], function(
    programs) {
  

  /**
   * Drawing related functions
   *
   * For backward compatibily they are available at both `twgl.draw` and `twgl`
   * itself
   *
   * See {@link module:twgl} for core functions
   *
   * @module twgl/draw
   */

  /**
   * Calls `gl.drawElements` or `gl.drawArrays`, whichever is appropriate
   *
   * normally you'd call `gl.drawElements` or `gl.drawArrays` yourself
   * but calling this means if you switch from indexed data to non-indexed
   * data you don't have to remember to update your draw call.
   *
   * @param {WebGLRenderingContext} gl A WebGLRenderingContext
   * @param {enum} type eg (gl.TRIANGLES, gl.LINES, gl.POINTS, gl.TRIANGLE_STRIP, ...)
   * @param {(module:twgl.BufferInfo|module:twgl.VertexArrayInfo)} bufferInfo A BufferInfo as returned from {@link module:twgl.createBufferInfoFromArrays} or
   *   a VertexArrayInfo as returned from {@link module:twgl.createVertexArrayInfo}
   * @param {number} [count] An optional count. Defaults to bufferInfo.numElements
   * @param {number} [offset] An optional offset. Defaults to 0.
   * @memberOf module:twgl/draw
   */
  function drawBufferInfo(gl, type, bufferInfo, count, offset) {
    var indices = bufferInfo.indices;
    var elementType = bufferInfo.elementType;
    var numElements = count === undefined ? bufferInfo.numElements : count;
    offset = offset === undefined ? 0 : offset;
    if (elementType || indices) {
      gl.drawElements(type, numElements, elementType === undefined ? gl.UNSIGNED_SHORT : bufferInfo.elementType, offset);
    } else {
      gl.drawArrays(type, offset, numElements);
    }
  }

  /**
   * A DrawObject is useful for putting objects in to an array and passing them to {@link module:twgl.drawObjectList}.
   *
   * You need either a `BufferInfo` or a `VertexArrayInfo`.
   *
   * @typedef {Object} DrawObject
   * @property {boolean} [active] whether or not to draw. Default = `true` (must be `false` to be not true). In otherwords `undefined` = `true`
   * @property {number} [type] type to draw eg. `gl.TRIANGLES`, `gl.LINES`, etc...
   * @property {module:twgl.ProgramInfo} programInfo A ProgramInfo as returned from {@link module:twgl.createProgramInfo}
   * @property {module:twgl.BufferInfo} [bufferInfo] A BufferInfo as returned from {@link module:twgl.createBufferInfoFromArrays}
   * @property {module:twgl.VertexArrayInfo} [vertexArrayInfo] A VertexArrayInfo as returned from {@link module:twgl.createVertexArrayInfo}
   * @property {Object<string, ?>} uniforms The values for the uniforms.
   *   You can pass multiple objects by putting them in an array. For example
   *
   *     var sharedUniforms = {
   *       u_fogNear: 10,
   *       u_projection: ...
   *       ...
   *     };
   *
   *     var localUniforms = {
   *       u_world: ...
   *       u_diffuseColor: ...
   *     };
   *
   *     var drawObj = {
   *       ...
   *       uniforms: [sharedUniforms, localUniforms],
   *     };
   *
   * @property {number} [offset] the offset to pass to `gl.drawArrays` or `gl.drawElements`. Defaults to 0.
   * @property {number} [count] the count to pass to `gl.drawArrays` or `gl.drawElemnts`. Defaults to bufferInfo.numElements.
   * @memberOf module:twgl
   */

  /**
   * Draws a list of objects
   * @param {DrawObject[]} objectsToDraw an array of objects to draw.
   * @memberOf module:twgl/draw
   */
  function drawObjectList(gl, objectsToDraw) {
    var lastUsedProgramInfo = null;
    var lastUsedBufferInfo = null;

    objectsToDraw.forEach(function(object) {
      if (object.active === false) {
        return;
      }

      var programInfo = object.programInfo;
      var bufferInfo = object.vertexArrayInfo || object.bufferInfo;
      var bindBuffers = false;
      var type = object.type === undefined ? gl.TRIANGLES : object.type;

      if (programInfo !== lastUsedProgramInfo) {
        lastUsedProgramInfo = programInfo;
        gl.useProgram(programInfo.program);

        // We have to rebind buffers when changing programs because we
        // only bind buffers the program uses. So if 2 programs use the same
        // bufferInfo but the 1st one uses only positions the when the
        // we switch to the 2nd one some of the attributes will not be on.
        bindBuffers = true;
      }

      // Setup all the needed attributes.
      if (bindBuffers || bufferInfo !== lastUsedBufferInfo) {
        if (lastUsedBufferInfo && lastUsedBufferInfo.vertexArrayObject && !bufferInfo.vertexArrayObject) {
          gl.bindVertexArray(null);
        }
        lastUsedBufferInfo = bufferInfo;
        programs.setBuffersAndAttributes(gl, programInfo, bufferInfo);
      }

      // Set the uniforms.
      programs.setUniforms(programInfo, object.uniforms);

      // Draw
      drawBufferInfo(gl, type, bufferInfo, object.count, object.offset);
    });

    if (lastUsedBufferInfo.vertexArrayObject) {
      gl.bindVertexArray(null);
    }
  }

  // Using quotes prevents Uglify from changing the names.
  // No speed diff AFAICT.
  return {
    "drawBufferInfo": drawBufferInfo,
    "drawObjectList": drawObjectList,
  };

});


/*
 * Copyright 2015, Gregg Tavares.
 * All rights reserved.
 *
 * Redistribution and use in source and binary forms, with or without
 * modification, are permitted provided that the following conditions are
 * met:
 *
 *     * Redistributions of source code must retain the above copyright
 * notice, this list of conditions and the following disclaimer.
 *     * Redistributions in binary form must reproduce the above
 * copyright notice, this list of conditions and the following disclaimer
 * in the documentation and/or other materials provided with the
 * distribution.
 *     * Neither the name of Gregg Tavares. nor the names of his
 * contributors may be used to endorse or promote products derived from
 * this software without specific prior written permission.
 *
 * THIS SOFTWARE IS PROVIDED BY THE COPYRIGHT HOLDERS AND CONTRIBUTORS
 * "AS IS" AND ANY EXPRESS OR IMPLIED WARRANTIES, INCLUDING, BUT NOT
 * LIMITED TO, THE IMPLIED WARRANTIES OF MERCHANTABILITY AND FITNESS FOR
 * A PARTICULAR PURPOSE ARE DISCLAIMED. IN NO EVENT SHALL THE COPYRIGHT
 * OWNER OR CONTRIBUTORS BE LIABLE FOR ANY DIRECT, INDIRECT, INCIDENTAL,
 * SPECIAL, EXEMPLARY, OR CONSEQUENTIAL DAMAGES (INCLUDING, BUT NOT
 * LIMITED TO, PROCUREMENT OF SUBSTITUTE GOODS OR SERVICES; LOSS OF USE,
 * DATA, OR PROFITS; OR BUSINESS INTERRUPTION) HOWEVER CAUSED AND ON ANY
 * THEORY OF LIABILITY, WHETHER IN CONTRACT, STRICT LIABILITY, OR TORT
 * (INCLUDING NEGLIGENCE OR OTHERWISE) ARISING IN ANY WAY OUT OF THE USE
 * OF THIS SOFTWARE, EVEN IF ADVISED OF THE POSSIBILITY OF SUCH DAMAGE.
 */

define('twgl/textures',[
    './typedarrays',
    './utils',
  ], function(
    typedArrays,
    utils) {
  

  /**
   * Low level texture related functions
   *
   * You should generally not need to use these functions. They are provided
   * for those cases where you're doing something out of the ordinary
   * and you need lower level access.
   *
   * For backward compatibily they are available at both `twgl.textures` and `twgl`
   * itself
   *
   * See {@link module:twgl} for core functions
   *
   * @module twgl/textures
   */

  // make sure we don't see a global gl
  var gl = undefined;  // eslint-disable-line
  var defaults = {
    textureColor: new Uint8Array([128, 192, 255, 255]),
    textureOptions: {},
    crossOrigin: undefined,
  };
  var isArrayBuffer = typedArrays.isArrayBuffer;

  /* PixelFormat */
  var ALPHA                          = 0x1906;
  var RGB                            = 0x1907;
  var RGBA                           = 0x1908;
  var LUMINANCE                      = 0x1909;
  var LUMINANCE_ALPHA                = 0x190A;

  /* TextureWrapMode */
  var REPEAT                         = 0x2901;  // eslint-disable-line
  var MIRRORED_REPEAT                = 0x8370;  // eslint-disable-line

  /* TextureMagFilter */
  var NEAREST                        = 0x2600;  // eslint-disable-line

  /* TextureMinFilter */
  var NEAREST_MIPMAP_NEAREST         = 0x2700;  // eslint-disable-line
  var LINEAR_MIPMAP_NEAREST          = 0x2701;  // eslint-disable-line
  var NEAREST_MIPMAP_LINEAR          = 0x2702;  // eslint-disable-line
  var LINEAR_MIPMAP_LINEAR           = 0x2703;  // eslint-disable-line

  /**
   * Sets the default texture color.
   *
   * The default texture color is used when loading textures from
   * urls. Because the URL will be loaded async we'd like to be
   * able to use the texture immediately. By putting a 1x1 pixel
   * color in the texture we can start using the texture before
   * the URL has loaded.
   *
   * @param {number[]} color Array of 4 values in the range 0 to 1
   * @deprecated see {@link module:twgl.setDefaults}
   * @memberOf module:twgl/textures
   */
  function setDefaultTextureColor(color) {
    defaults.textureColor = new Uint8Array([color[0] * 255, color[1] * 255, color[2] * 255, color[3] * 255]);
  }

  function setDefaults(newDefaults) {
    utils.copyExistingProperties(newDefaults, defaults);
    if (newDefaults.textureColor) {
      setDefaultTextureColor(newDefaults.textureColor);
    }
  }

  /**
   * Gets a string for gl enum
   *
   * Note: Several enums are the same. Without more
   * context (which function) it's impossible to always
   * give the correct enum.
   *
   * @param {WebGLRenderingContext} gl A WebGLRenderingContext
   * @param {number} value the value of the enum you want to look up.
   */
  var glEnumToString = (function() {
    var enums;

    function init(gl) {
      if (!enums) {
        enums = {};
        Object.keys(gl).forEach(function(key) {
          if (typeof gl[key] === 'number') {
            enums[gl[key]] = key;
          }
        });
      }
    }

    return function glEnumToString(gl, value) {
      init();
      return enums[value] || ("0x" + value.toString(16));
    };
  }());

  /**
   * A function to generate the source for a texture.
   * @callback TextureFunc
   * @param {WebGLRenderingContext} gl A WebGLRenderingContext
   * @param {module:twgl.TextureOptions} options the texture options
   * @return {*} Returns any of the things documentented for `src` for {@link module:twgl.TextureOptions}.
   * @memberOf module:twgl
   */

  /**
   * Texture options passed to most texture functions. Each function will use whatever options
   * are appropriate for its needs. This lets you pass the same options to all functions.
   *
   * @typedef {Object} TextureOptions
   * @property {number} [target] the type of texture `gl.TEXTURE_2D` or `gl.TEXTURE_CUBE_MAP`. Defaults to `gl.TEXTURE_2D`.
   * @property {number} [width] the width of the texture. Only used if src is an array or typed array or null.
   * @property {number} [height] the height of a texture. Only used if src is an array or typed array or null.
   * @property {number} [depth] the depth of a texture. Only used if src is an array or type array or null and target is `TEXTURE_3D` .
   * @property {number} [min] the min filter setting (eg. `gl.LINEAR`). Defaults to `gl.NEAREST_MIPMAP_LINEAR`
   *     or if texture is not a power of 2 on both dimensions then defaults to `gl.LINEAR`.
   * @property {number} [mag] the mag filter setting (eg. `gl.LINEAR`). Defaults to `gl.LINEAR`
   * @property {number} [internalFormat] internal format for texture. Defaults to `gl.RGBA`
   * @property {number} [format] format for texture. Defaults to `gl.RGBA`.
   * @property {number} [type] type for texture. Defaults to `gl.UNSIGNED_BYTE` unless `src` is ArrayBuffer. If `src`
   *     is ArrayBuffer defaults to type that matches ArrayBuffer type.
   * @property {number} [wrap] Texture wrapping for both S and T (and R if TEXTURE_3D). Defaults to `gl.REPEAT` for 2D unless src is WebGL1 and src not npot and `gl.CLAMP_TO_EDGE` for cube
   * @property {number} [wrapS] Texture wrapping for S. Defaults to `gl.REPEAT` and `gl.CLAMP_TO_EDGE` for cube. If set takes precedence over `wrap`.
   * @property {number} [wrapT] Texture wrapping for T. Defaults to `gl.REPEAT` and `gl.CLAMP_TO_EDGE` for cube. If set takes precedence over `wrap`.
   * @property {number} [wrapR] Texture wrapping for R. Defaults to `gl.REPEAT` and `gl.CLAMP_TO_EDGE` for cube. If set takes precedence over `wrap`.
   * @property {number} [minLod] TEXTURE_MIN_LOD setting
   * @property {number} [maxLod] TEXTURE_MAX_LOD setting
   * @property {number} [baseLevel] TEXTURE_BASE_LEVEL setting
   * @property {number} [maxLevel] TEXTURE_MAX_LEVEL setting
   * @property {number} [unpackAlignment] The `gl.UNPACK_ALIGNMENT` used when uploading an array. Defaults to 1.
   * @property {number} [premultiplyAlpha] Whether or not to premultiply alpha. Defaults to whatever the current setting is.
   *     This lets you set it once before calling `twgl.createTexture` or `twgl.createTextures` and only override
   *     the current setting for specific textures.
   * @property {number} [flipY] Whether or not to flip the texture vertically on upload. Defaults to whatever the current setting is.
   *     This lets you set it once before calling `twgl.createTexture` or `twgl.createTextures` and only override
   *     the current setting for specific textures.
   * @property {number} [colorspaceConversion] Whether or not to let the browser do colorspace conversion of the texture on upload. Defaults to whatever the current setting is.
   *     This lets you set it once before calling `twgl.createTexture` or `twgl.createTextures` and only override
   *     the current setting for specific textures.
   * @property {(number[]|ArrayBuffer)} color color used as temporary 1x1 pixel color for textures loaded async when src is a string.
   *    If it's a JavaScript array assumes color is 0 to 1 like most GL colors as in `[1, 0, 0, 1] = red=1, green=0, blue=0, alpha=0`.
   *    Defaults to `[0.5, 0.75, 1, 1]`. See {@link module:twgl.setDefaultTextureColor}. If `false` texture is set. Can be used to re-load a texture
   * @property {boolean} [auto] If not `false` then texture working filtering is set automatically for non-power of 2 images and
   *    mips are generated for power of 2 images.
   * @property {number[]} [cubeFaceOrder] The order that cube faces are pulled out of an img or set of images. The default is
   *
   *     [gl.TEXTURE_CUBE_MAP_POSITIVE_X,
   *      gl.TEXTURE_CUBE_MAP_NEGATIVE_X,
   *      gl.TEXTURE_CUBE_MAP_POSITIVE_Y,
   *      gl.TEXTURE_CUBE_MAP_NEGATIVE_Y,
   *      gl.TEXTURE_CUBE_MAP_POSITIVE_Z,
   *      gl.TEXTURE_CUBE_MAP_NEGATIVE_Z]
   *
   * @property {(number[]|ArrayBuffer|HTMLCanvasElement|HTMLImageElement|HTMLVideoElement|string|string[]|module:twgl.TextureFunc)} [src] source for texture
   *
   *    If `string` then it's assumed to be a URL to an image. The image will be downloaded async. A usable
   *    1x1 pixel texture will be returned immediatley. The texture will be updated once the image has downloaded.
   *    If `target` is `gl.TEXTURE_CUBE_MAP` will attempt to divide image into 6 square pieces. 1x6, 6x1, 3x2, 2x3.
   *    The pieces will be uploaded in `cubeFaceOrder`
   *
   *    If `string[]` then it must have 6 entries, one for each face of a cube map. Target must be `gl.TEXTURE_CUBE_MAP`.
   *
   *    If `HTMLElement` then it wil be used immediately to create the contents of the texture. Examples `HTMLImageElement`,
   *    `HTMLCanvasElement`, `HTMLVideoElement`.
   *
   *    If `number[]` or `ArrayBuffer` it's assumed to be data for a texture. If `width` or `height` is
   *    not specified it is guessed as follows. First the number of elements is computed by `src.length / numComponets`
   *    where `numComponents` is derived from `format`. If `target` is `gl.TEXTURE_CUBE_MAP` then `numElements` is divided
   *    by 6. Then
   *
   *    *   If neither `width` nor `height` are specified and `sqrt(numElements)` is an integer then width and height
   *        are set to `sqrt(numElements)`. Otherwise `width = numElements` and `height = 1`.
   *
   *    *   If only one of `width` or `height` is specified then the other equals `numElements / specifiedDimension`.
   *
   * If `number[]` will be converted to `type`.
   *
   * If `src` is a function it will be called with a `WebGLRenderingContext` and these options.
   * Whatever it returns is subject to these rules. So it can return a string url, an `HTMLElement`
   * an array etc...
   *
   * If `src` is undefined then an empty texture will be created of size `width` by `height`.
   *
   * @property {string} [crossOrigin] What to set the crossOrigin property of images when they are downloaded.
   *    default: undefined. Also see {@link module:twgl.setDefaults}.
   *
   * @memberOf module:twgl
   */

  // NOTE: While querying GL is considered slow it's not remotely as slow
  // as uploading a texture. On top of that you're unlikely to call this in
  // a perf critical loop. Even if upload a texture every frame that's unlikely
  // to be more than 1 or 2 textures a frame. In other words, the benefits of
  // making the API easy to use outweigh any supposed perf benefits
  var lastPackState = {};

  /**
   * Saves any packing state that will be set based on the options.
   * @param {module:twgl.TextureOptions} options A TextureOptions object with whatever parameters you want set.
   * @param {WebGLRenderingContext} gl the WebGLRenderingContext
   */
  function savePackState(gl, options) {
    if (options.colorspaceConversion !== undefined) {
      lastPackState.colorspaceConversion = gl.getParameter(gl.UNPACK_COLORSPACE_CONVERSION_WEBGL);
      gl.pixelStorei(gl.UNPACK_COLORSPACE_CONVERSION_WEBGL, options.colorspaceConversion);
    }
    if (options.premultiplyAlpha !== undefined) {
      lastPackState.premultiplyAlpha = gl.getParameter(gl.UNPACK_PREMULTIPLY_ALPHA_WEBGL);
      gl.pixelStorei(gl.UNPACK_PREMULTIPLY_ALPHA_WEBGL, options.premultiplyAlpha);
    }
    if (options.flipY !== undefined) {
      lastPackState.flipY = gl.getParameter(gl.UNPACK_FLIP_Y_WEBGL);
      gl.pixelStorei(gl.UNPACK_FLIP_Y_WEBGL, options.flipY);
    }
  }

  /**
   * Restores any packing state that was set based on the options.
   * @param {module:twgl.TextureOptions} options A TextureOptions object with whatever parameters you want set.
   * @param {WebGLRenderingContext} gl the WebGLRenderingContext
   */
  function restorePackState(gl, options) {
    if (options.colorspaceConversion !== undefined) {
      gl.pixelStorei(gl.UNPACK_COLORSPACE_CONVERSION_WEBGL, lastPackState.colorspaceConversion);
    }
    if (options.premultiplyAlpha !== undefined) {
      gl.pixelStorei(gl.UNPACK_PREMULTIPLY_ALPHA_WEBGL, lastPackState.premultiplyAlpha);
    }
    if (options.flipY !== undefined) {
      gl.pixelStorei(gl.UNPACK_FLIP_Y_WEBGL, lastPackState.flipY);
    }
  }

  /**
   * Sets the texture parameters of a texture.
   * @param {WebGLRenderingContext} gl the WebGLRenderingContext
   * @param {WebGLTexture} tex the WebGLTexture to set parameters for
   * @param {module:twgl.TextureOptions} options A TextureOptions object with whatever parameters you want set.
   *   This is often the same options you passed in when you created the texture.
   * @memberOf module:twgl/textures
   */
  function setTextureParameters(gl, tex, options) {
    var target = options.target || gl.TEXTURE_2D;
    gl.bindTexture(target, tex);
    if (options.min) {
      gl.texParameteri(target, gl.TEXTURE_MIN_FILTER, options.min);
    }
    if (options.mag) {
      gl.texParameteri(target, gl.TEXTURE_MAG_FILTER, options.mag);
    }
    if (options.wrap) {
      gl.texParameteri(target, gl.TEXTURE_WRAP_S, options.wrap);
      gl.texParameteri(target, gl.TEXTURE_WRAP_T, options.wrap);
      if (target === gl.TEXTURE_3D) {
        gl.texParameteri(target, gl.TEXTURE_WRAP_R, options.wrap);
      }
    }
    if (options.wrapR) {
      gl.texParameteri(target, gl.TEXTURE_WRAP_R, options.wrapR);
    }
    if (options.wrapS) {
      gl.texParameteri(target, gl.TEXTURE_WRAP_S, options.wrapS);
    }
    if (options.wrapT) {
      gl.texParameteri(target, gl.TEXTURE_WRAP_T, options.wrapT);
    }
    if (options.minLod) {
      gl.texParameteri(target, gl.TEXTURE_MIN_LOD, options.minLod);
    }
    if (options.maxLod) {
      gl.texParameteri(target, gl.TEXTURE_MAX_LOD, options.maxLod);
    }
    if (options.baseLevel) {
      gl.texParameteri(target, gl.TEXTURE_BASE_LEVEL, options.baseLevel);
    }
    if (options.maxLevel) {
      gl.texParameteri(target, gl.TEXTURE_MAX_LEVEL, options.maxLevel);
    }
  }

  /**
   * Makes a 1x1 pixel
   * If no color is passed in uses the default color which can be set by calling `setDefaultTextureColor`.
   * @param {(number[]|ArrayBuffer)} [color] The color using 0-1 values
   * @return {Uint8Array} Unit8Array with color.
   */
  function make1Pixel(color) {
    color = color || defaults.textureColor;
    if (isArrayBuffer(color)) {
      return color;
    }
    return new Uint8Array([color[0] * 255, color[1] * 255, color[2] * 255, color[3] * 255]);
  }

  /**
   * Returns true if value is power of 2
   * @param {number} value number to check.
   * @return true if value is power of 2
   */
  function isPowerOf2(value) {
    return (value & (value - 1)) === 0;
  }

  /**
   * Sets filtering or generates mips for texture based on width or height
   * If width or height is not passed in uses `options.width` and//or `options.height`
   *
   * @param {WebGLRenderingContext} gl the WebGLRenderingContext
   * @param {WebGLTexture} tex the WebGLTexture to set parameters for
   * @param {module:twgl.TextureOptions} [options] A TextureOptions object with whatever parameters you want set.
   *   This is often the same options you passed in when you created the texture.
   * @param {number} [width] width of texture
   * @param {number} [height] height of texture
   * @memberOf module:twgl/textures
   */
  function setTextureFilteringForSize(gl, tex, options, width, height) {
    options = options || defaults.textureOptions;
    var target = options.target || gl.TEXTURE_2D;
    width = width || options.width;
    height = height || options.height;
    gl.bindTexture(target, tex);
    if (!isPowerOf2(width) || !isPowerOf2(height)) {
      gl.texParameteri(target, gl.TEXTURE_MIN_FILTER, gl.LINEAR);
      gl.texParameteri(target, gl.TEXTURE_WRAP_S, gl.CLAMP_TO_EDGE);
      gl.texParameteri(target, gl.TEXTURE_WRAP_T, gl.CLAMP_TO_EDGE);
    } else {
      gl.generateMipmap(target);
    }
  }

  /**
   * Gets an array of cubemap face enums
   * @param {WebGLRenderingContext} gl the WebGLRenderingContext
   * @param {module:twgl.TextureOptions} options A TextureOptions object with whatever parameters you want set.
   *   This is often the same options you passed in when you created the texture.
   * @return {number[]} cubemap face enums
   */
  function getCubeFaceOrder(gl, options) {
    options = options || {};
    return options.cubeFaceOrder || [
        gl.TEXTURE_CUBE_MAP_POSITIVE_X,
        gl.TEXTURE_CUBE_MAP_NEGATIVE_X,
        gl.TEXTURE_CUBE_MAP_POSITIVE_Y,
        gl.TEXTURE_CUBE_MAP_NEGATIVE_Y,
        gl.TEXTURE_CUBE_MAP_POSITIVE_Z,
        gl.TEXTURE_CUBE_MAP_NEGATIVE_Z,
      ];
  }

  /**
   * @typedef {Object} FaceInfo
   * @property {number} face gl enum for texImage2D
   * @property {number} ndx face index (0 - 5) into source data
   * @ignore
   */

  /**
   * Gets an array of FaceInfos
   * There's a bug in some NVidia drivers that will crash the driver if
   * `gl.TEXTURE_CUBE_MAP_POSITIVE_X` is not uploaded first. So, we take
   * the user's desired order from his faces to WebGL and make sure we
   * do the faces in WebGL order
   *
   * @param {WebGLRenderingContext} gl the WebGLRenderingContext
   * @param {module:twgl.TextureOptions} options A TextureOptions object with whatever parameters you want set.
   * @return {FaceInfo[]} cubemap face infos. Arguably the `face` property of each element is redundent but
   *    it's needed internally to sort the array of `ndx` properties by `face`.
   */
  function getCubeFacesWithNdx(gl, options) {
    var faces = getCubeFaceOrder(gl, options);
    // work around bug in NVidia drivers. We have to upload the first face first else the driver crashes :(
    var facesWithNdx = faces.map(function(face, ndx) {
      return { face: face, ndx: ndx };
    });
    facesWithNdx.sort(function(a, b) {
      return a.face - b.face;
    });
    return facesWithNdx;
  }

  /**
   * Set a texture from the contents of an element. Will also set
   * texture filtering or generate mips based on the dimensions of the element
   * unless `options.auto === false`. If `target === gl.TEXTURE_CUBE_MAP` will
   * attempt to slice image into 1x6, 2x3, 3x2, or 6x1 images, one for each face.
   * @param {WebGLRenderingContext} gl the WebGLRenderingContext
   * @param {WebGLTexture} tex the WebGLTexture to set parameters for
   * @param {HTMLElement} element a canvas, img, or video element.
   * @param {module:twgl.TextureOptions} [options] A TextureOptions object with whatever parameters you want set.
   *   This is often the same options you passed in when you created the texture.
   * @memberOf module:twgl/textures
   * @kind function
   */
  var setTextureFromElement = function() {
    var ctx = document.createElement("canvas").getContext("2d");
    return function setTextureFromElement(gl, tex, element, options) {
      options = options || defaults.textureOptions;
      var target = options.target || gl.TEXTURE_2D;
      var width = element.width;
      var height = element.height;
      var format = options.format || gl.RGBA;
      var internalFormat = options.internalFormat || format;
      var type = options.type || gl.UNSIGNED_BYTE;
      savePackState(gl, options);
      gl.bindTexture(target, tex);
      if (target === gl.TEXTURE_CUBE_MAP) {
        // guess the parts
        var imgWidth  = element.width;
        var imgHeight = element.height;
        var size;
        var slices;
        if (imgWidth / 6 === imgHeight) {
          // It's 6x1
          size = imgHeight;
          slices = [0, 0, 1, 0, 2, 0, 3, 0, 4, 0, 5, 0];
        } else if (imgHeight / 6 === imgWidth) {
          // It's 1x6
          size = imgWidth;
          slices = [0, 0, 0, 1, 0, 2, 0, 3, 0, 4, 0, 5];
        } else if (imgWidth / 3 === imgHeight / 2) {
          // It's 3x2
          size = imgWidth / 3;
          slices = [0, 0, 1, 0, 2, 0, 0, 1, 1, 1, 2, 1];
        } else if (imgWidth / 2 === imgHeight / 3) {
          // It's 2x3
          size = imgWidth / 2;
          slices = [0, 0, 1, 0, 0, 1, 1, 1, 0, 2, 1, 2];
        } else {
          throw "can't figure out cube map from element: " + (element.src ? element.src : element.nodeName);
        }
        ctx.canvas.width = size;
        ctx.canvas.height = size;
        width = size;
        height = size;
        getCubeFacesWithNdx(gl, options).forEach(function(f) {
          var xOffset = slices[f.ndx * 2 + 0] * size;
          var yOffset = slices[f.ndx * 2 + 1] * size;
          ctx.drawImage(element, xOffset, yOffset, size, size, 0, 0, size, size);
          gl.texImage2D(f.face, 0, internalFormat, format, type, ctx.canvas);
        });
        // Free up the canvas memory
        ctx.canvas.width = 1;
        ctx.canvas.height = 1;
      } else if (target === gl.TEXTURE_3D) {
        var smallest = Math.min(element.width, element.height);
        var largest = Math.max(element.width, element.height);
        var depth = largest / smallest;
        if (depth % 1 !== 0) {
          throw "can not compute 3D dimensions of element";
        }
        var xMult = element.width  === largest ? 1 : 0;
        var yMult = element.height === largest ? 1 : 0;
        gl.texImage3D(target, 0, internalFormat, smallest, smallest, smallest, 0, format, type, null);
        // remove this is texSubImage3D gets width and height arguments
        ctx.canvas.width = smallest;
        ctx.canvas.height = smallest;
        for (var d = 0; d < depth; ++d) {
//          gl.pixelStorei(gl.UNPACK_SKIP_PIXELS, d * smallest);
//          gl.texSubImage3D(target, 0, 0, 0, d, format, type, element);
            var srcX = d * smallest * xMult;
            var srcY = d * smallest * yMult;
            var srcW = smallest;
            var srcH = smallest;
            var dstX = 0;
            var dstY = 0;
            var dstW = smallest;
            var dstH = smallest;
            ctx.drawImage(element, srcX, srcY, srcW, srcH, dstX, dstY, dstW, dstH);
            gl.texSubImage3D(target, 0, 0, 0, d, format, type, ctx.canvas);
        }
        ctx.canvas.width = 0;
        ctx.canvas.height = 0;
// FIX (save state)
//        gl.pixelStorei(gl.UNPACK_SKIP_PIXELS, 0);
      } else {
        gl.texImage2D(target, 0, internalFormat, format, type, element);
      }
      restorePackState(gl, options);
      if (options.auto !== false) {
        setTextureFilteringForSize(gl, tex, options, width, height);
      }
      setTextureParameters(gl, tex, options);
    };
  }();

  function noop() {
  }

  /**
   * Loads an image
   * @param {string} url url to image
   * @param {function(err, img)} [callback] a callback that's passed an error and the image. The error will be non-null
   *     if there was an error
   * @return {HTMLImageElement} the image being loaded.
   */
  function loadImage(url, crossOrigin, callback) {
    callback = callback || noop;
    var img = new Image();
    crossOrigin = crossOrigin !== undefined ? crossOrigin : defaults.crossOrigin;
    if (crossOrigin !== undefined) {
      img.crossOrigin = crossOrigin;
    }

    function clearEventHandlers() {
      img.removeEventListener('error', onError);  // eslint-disable-line
      img.removeEventListener('load', onLoad);  // eslint-disable-line
      img = null;
    }

    function onError() {
      var msg = "couldn't load image: " + url;
      utils.error(msg);
      callback(msg, img);
      clearEventHandlers();
    }

    function onLoad() {
      callback(null, img);
      clearEventHandlers();
    }

    img.addEventListener('error', onError);
    img.addEventListener('load', onLoad);
    img.src = url;
    return img;
  }

  /**
   * Sets a texture to a 1x1 pixel color. If `options.color === false` is nothing happens. If it's not set
   * the default texture color is used which can be set by calling `setDefaultTextureColor`.
   * @param {WebGLRenderingContext} gl the WebGLRenderingContext
   * @param {WebGLTexture} tex the WebGLTexture to set parameters for
   * @param {module:twgl.TextureOptions} [options] A TextureOptions object with whatever parameters you want set.
   *   This is often the same options you passed in when you created the texture.
   * @memberOf module:twgl/textures
   */
  function setTextureTo1PixelColor(gl, tex, options) {
    options = options || defaults.textureOptions;
    var target = options.target || gl.TEXTURE_2D;
    gl.bindTexture(target, tex);
    if (options.color === false) {
      return;
    }
    // Assume it's a URL
    // Put 1x1 pixels in texture. That makes it renderable immediately regardless of filtering.
    var color = make1Pixel(options.color);
    if (target === gl.TEXTURE_CUBE_MAP) {
      for (var ii = 0; ii < 6; ++ii) {
        gl.texImage2D(gl.TEXTURE_CUBE_MAP_POSITIVE_X + ii, 0, gl.RGBA, 1, 1, 0, gl.RGBA, gl.UNSIGNED_BYTE, color);
      }
    } else if (target === gl.TEXTURE_3D) {
      gl.texImage3D(target, 0, gl.RGBA, 1, 1, 1, 0, gl.RGBA, gl.UNSIGNED_BYTE, color);
    } else {
      gl.texImage2D(target, 0, gl.RGBA, 1, 1, 0, gl.RGBA, gl.UNSIGNED_BYTE, color);
    }
  }

  /**
   * The src image(s) used to create a texture.
   *
   * When you call {@link module:twgl.createTexture} or {@link module:twgl.createTextures}
   * you can pass in urls for images to load into the textures. If it's a single url
   * then this will be a single HTMLImageElement. If it's an array of urls used for a cubemap
   * this will be a corresponding array of images for the cubemap.
   *
   * @typedef {HTMLImageElement|HTMLImageElement[]} TextureSrc
   * @memberOf module:twgl
   */

  /**
   * A callback for when an image finished downloading and been uploaded into a texture
   * @callback TextureReadyCallback
   * @param {*} err If truthy there was an error.
   * @param {WebGLTexture} texture the texture.
   * @param {module:twgl.TextureSrc} souce image(s) used to as the src for the texture
   * @memberOf module:twgl
   */

  /**
   * A callback for when all images have finished downloading and been uploaded into their respective textures
   * @callback TexturesReadyCallback
   * @param {*} err If truthy there was an error.
   * @param {Object.<string, WebGLTexture>} textures the created textures by name. Same as returned by {@link module:twgl.createTextures}.
   * @param {Object.<string, module:twgl.TextureSrc>} sources the image(s) used for the texture by name.
   * @memberOf module:twgl
   */

  /**
   * A callback for when an image finished downloading and been uploaded into a texture
   * @callback CubemapReadyCallback
   * @param {*} err If truthy there was an error.
   * @param {WebGLTexture} tex the texture.
   * @param {HTMLImageElement[]} imgs the images for each face.
   * @memberOf module:twgl
   */

  /**
   * Loads a texture from an image from a Url as specified in `options.src`
   * If `options.color !== false` will set the texture to a 1x1 pixel color so that the texture is
   * immediately useable. It will be updated with the contents of the image once the image has finished
   * downloading. Filtering options will be set as approriate for image unless `options.auto === false`.
   * @param {WebGLRenderingContext} gl the WebGLRenderingContext
   * @param {WebGLTexture} tex the WebGLTexture to set parameters for
   * @param {module:twgl.TextureOptions} [options] A TextureOptions object with whatever parameters you want set.
   * @param {module:twgl.TextureReadyCallback} [callback] A function to be called when the image has finished loading. err will
   *    be non null if there was an error.
   * @return {HTMLImageElement} the image being downloaded.
   * @memberOf module:twgl/textures
   */
  function loadTextureFromUrl(gl, tex, options, callback) {
    callback = callback || noop;
    options = options || defaults.textureOptions;
    setTextureTo1PixelColor(gl, tex, options);
    // Because it's async we need to copy the options.
    options = utils.shallowCopy(options);
    var img = loadImage(options.src, options.crossOrigin, function(err, img) {
      if (err) {
        callback(err, tex, img);
      } else {
        setTextureFromElement(gl, tex, img, options);
        callback(null, tex, img);
      }
    });
    return img;
  }

  /**
   * Loads a cubemap from 6 urls as specified in `options.src`. Will set the cubemap to a 1x1 pixel color
   * so that it is usable immediately unless `option.color === false`.
   * @param {WebGLRenderingContext} gl the WebGLRenderingContext
   * @param {WebGLTexture} tex the WebGLTexture to set parameters for
   * @param {module:twgl.TextureOptions} options A TextureOptions object with whatever parameters you want set.
   * @param {module:twgl.CubemapReadyCallback} [callback] A function to be called when all the images have finished loading. err will
   *    be non null if there was an error.
   * @memberOf module:twgl/textures
   */
  function loadCubemapFromUrls(gl, tex, options, callback) {
    callback = callback || noop;
    var urls = options.src;
    if (urls.length !== 6) {
      throw "there must be 6 urls for a cubemap";
    }
    var format = options.format || gl.RGBA;
    var type = options.type || gl.UNSIGNED_BYTE;
    var target = options.target || gl.TEXTURE_2D;
    if (target !== gl.TEXTURE_CUBE_MAP) {
      throw "target must be TEXTURE_CUBE_MAP";
    }
    setTextureTo1PixelColor(gl, tex, options);
    // Because it's async we need to copy the options.
    options = utils.shallowCopy(options);
    var numToLoad = 6;
    var errors = [];
    var imgs;
    var faces = getCubeFaceOrder(gl, options);

    function uploadImg(faceTarget) {
      return function(err, img) {
        --numToLoad;
        if (err) {
          errors.push(err);
        } else {
          if (img.width !== img.height) {
            errors.push("cubemap face img is not a square: " + img.src);
          } else {
            savePackState(gl, options);
            gl.bindTexture(target, tex);

            // So assuming this is the first image we now have one face that's img sized
            // and 5 faces that are 1x1 pixel so size the other faces
            if (numToLoad === 5) {
              // use the default order
              getCubeFaceOrder(gl).forEach(function(otherTarget) {
                // Should we re-use the same face or a color?
                gl.texImage2D(otherTarget, 0, format, format, type, img);
              });
            } else {
              gl.texImage2D(faceTarget, 0, format, format, type, img);
            }

            restorePackState(gl, options);
            gl.generateMipmap(target);
          }
        }

        if (numToLoad === 0) {
          callback(errors.length ? errors : undefined, imgs, tex);
        }
      };
    }

    imgs = urls.map(function(url, ndx) {
      return loadImage(url, options.crossOrigin, uploadImg(faces[ndx]));
    });
  }

  /**
   * Gets the number of compontents for a given image format.
   * @param {number} format the format.
   * @return {number} the number of components for the format.
   * @memberOf module:twgl/textures
   */
  function getNumComponentsForFormat(format) {
    switch (format) {
      case ALPHA:
      case LUMINANCE:
        return 1;
      case LUMINANCE_ALPHA:
        return 2;
      case RGB:
        return 3;
      case RGBA:
        return 4;
      default:
        throw "unknown type: " + format;
    }
  }

  /**
   * Gets the texture type for a given array type.
   * @param {WebGLRenderingContext} gl the WebGLRenderingContext
   * @return {number} the gl texture type
   */
  function getTextureTypeForArrayType(gl, src) {
    if (isArrayBuffer(src)) {
      return typedArrays.getGLTypeForTypedArray(src);
    }
    return gl.UNSIGNED_BYTE;
  }

  function guessDimensions(gl, target, width, height, numElements) {
    if (numElements % 1 !== 0) {
      throw "can't guess dimensions";
    }
    if (!width && !height) {
      var size = Math.sqrt(numElements / (target === gl.TEXTURE_CUBE_MAP ? 6 : 1));
      if (size % 1 === 0) {
        width = size;
        height = size;
      } else {
        width = numElements;
        height = 1;
      }
    } else if (!height) {
      height = numElements / width;
      if (height % 1) {
        throw "can't guess dimensions";
      }
    } else if (!width) {
      width = numElements / height;
      if (width % 1) {
        throw "can't guess dimensions";
      }
    }
    return {
      width: width,
      height: height,
    };
  }

  /**
   * Sets a texture from an array or typed array. If the width or height is not provided will attempt to
   * guess the size. See {@link module:twgl.TextureOptions}.
   * @param {WebGLRenderingContext} gl the WebGLRenderingContext
   * @param {WebGLTexture} tex the WebGLTexture to set parameters for
   * @param {(number[]|ArrayBuffer)} src An array or typed arry with texture data.
   * @param {module:twgl.TextureOptions} [options] A TextureOptions object with whatever parameters you want set.
   *   This is often the same options you passed in when you created the texture.
   * @memberOf module:twgl/textures
   */
  function setTextureFromArray(gl, tex, src, options) {
    options = options || defaults.textureOptions;
    var target = options.target || gl.TEXTURE_2D;
    gl.bindTexture(target, tex);
    var width = options.width;
    var height = options.height;
    var depth = options.depth;
    var format = options.format || gl.RGBA;
    var internalFormat = options.internalFormat || format;
    var type = options.type || getTextureTypeForArrayType(gl, src);
    var numComponents = getNumComponentsForFormat(format);
    var numElements = src.length / numComponents;
    if (numElements % 1) {
      throw "length wrong size for format: " + glEnumToString(gl, format);
    }
    var dimensions;
    if (target === gl.TEXTURE_3D) {
      if (!width && !height && !depth) {
        var size = Math.cbrt(numElements);
        if (size % 1 !== 0) {
          throw "can't guess cube size of array of numElements: " + numElements;
        }
        width = size;
        height = size;
        depth = size;
      } else if (width && (!height || !depth)) {
        dimensions = guessDimensions(gl, target, height, depth, numElements / width);
        height = dimensions.width;
        depth = dimensions.height;
      } else if (height && (!width || !depth)) {
        dimensions = guessDimensions(gl, target, width, depth, numElements / height);
        width = dimensions.width;
        depth = dimensions.height;
      } else {
        dimensions = guessDimensions(gl, target, width, height, numElements / depth);
        width = dimensions.width;
        height = dimensions.height;
      }
    } else {
      dimensions = guessDimensions(gl, target, width, height, numElements);
      width = dimensions.width;
      height = dimensions.height;
    }
    if (!isArrayBuffer(src)) {
      var Type = typedArrays.getTypedArrayTypeForGLType(type);
      src = new Type(src);
    } else {
      if (src instanceof Uint8ClampedArray) {
        src = new Uint8Array(src.buffer);
      }
    }
    gl.pixelStorei(gl.UNPACK_ALIGNMENT, options.unpackAlignment || 1);
    savePackState(gl, options);
    if (target === gl.TEXTURE_CUBE_MAP) {
      var faceSize = numElements / 6 * numComponents;
      getCubeFacesWithNdx(gl, options).forEach(function(f) {
        var offset = faceSize * f.ndx;
        var data = src.subarray(offset, offset + faceSize);
        gl.texImage2D(f.face, 0, internalFormat, width, height, 0, format, type, data);
      });
    } else if (target === gl.TEXTURE_3D) {
      gl.texImage3D(target, 0, internalFormat, width, height, depth, 0, format, type, src);
    } else {
      gl.texImage2D(target, 0, internalFormat, width, height, 0, format, type, src);
    }
    restorePackState(gl, options);
    return {
      width: width,
      height: height,
      depth: depth,
    };
  }

  /**
   * Sets a texture with no contents of a certain size. In other words calls `gl.texImage2D` with `null`.
   * You must set `options.width` and `options.height`.
   * @param {WebGLRenderingContext} gl the WebGLRenderingContext
   * @param {WebGLTexture} tex the WebGLTexture to set parameters for
   * @param {module:twgl.TextureOptions} options A TextureOptions object with whatever parameters you want set.
   * @memberOf module:twgl/textures
   */
  function setEmptyTexture(gl, tex, options) {
    var target = options.target || gl.TEXTURE_2D;
    gl.bindTexture(target, tex);
    var format = options.format || gl.RGBA;
    var internalFormat = options.internalFormat || format;
    var type = options.type || gl.UNSIGNED_BYTE;
    savePackState(gl, options);
    if (target === gl.TEXTURE_CUBE_MAP) {
      for (var ii = 0; ii < 6; ++ii) {
        gl.texImage2D(gl.TEXTURE_CUBE_MAP_POSITIVE_X + ii, 0, internalFormat, options.width, options.height, 0, format, type, null);
      }
    } else if (target === gl.TEXTURE_3D) {
      gl.texImage3D(target, 0, internalFormat, options.width, options.height, options.depth, 0, format, type, null);
    } else {
      gl.texImage2D(target, 0, internalFormat, options.width, options.height, 0, format, type, null);
    }
    restorePackState(gl, options);
  }

  /**
   * Creates a texture based on the options passed in.
   * @param {WebGLRenderingContext} gl the WebGLRenderingContext
   * @param {module:twgl.TextureOptions} [options] A TextureOptions object with whatever parameters you want set.
   * @param {module:twgl.TextureReadyCallback} [callback] A callback called when an image has been downloaded and uploaded to the texture.
   * @return {WebGLTexture} the created texture.
   * @memberOf module:twgl/textures
   */
  function createTexture(gl, options, callback) {
    callback = callback || noop;
    options = options || defaults.textureOptions;
    var tex = gl.createTexture();
    var target = options.target || gl.TEXTURE_2D;
    var width  = options.width  || 1;
    var height = options.height || 1;
    gl.bindTexture(target, tex);
    if (target === gl.TEXTURE_CUBE_MAP) {
      // this should have been the default for CUBEMAPS :(
      gl.texParameteri(target, gl.TEXTURE_WRAP_S, gl.CLAMP_TO_EDGE);
      gl.texParameteri(target, gl.TEXTURE_WRAP_T, gl.CLAMP_TO_EDGE);
    }
    var src = options.src;
    if (src) {
      if (typeof src === "function") {
        src = src(gl, options);
      }
      if (typeof (src) === "string") {
        loadTextureFromUrl(gl, tex, options, callback);
      } else if (isArrayBuffer(src) ||
                 (Array.isArray(src) && (
                      typeof src[0] === 'number' ||
                      Array.isArray(src[0]) ||
                      isArrayBuffer(src[0]))
                 )
                ) {
        var dimensions = setTextureFromArray(gl, tex, src, options);
        width  = dimensions.width;
        height = dimensions.height;
      } else if (Array.isArray(src) && typeof (src[0]) === 'string') {
        loadCubemapFromUrls(gl, tex, options, callback);
      } else if (src instanceof HTMLElement) {
        setTextureFromElement(gl, tex, src, options);
        width  = src.width;
        height = src.height;
      } else {
        throw "unsupported src type";
      }
    } else {
      setEmptyTexture(gl, tex, options);
    }
    if (options.auto !== false) {
      setTextureFilteringForSize(gl, tex, options, width, height);
    }
    setTextureParameters(gl, tex, options);
    return tex;
  }

  /**
   * Resizes a texture based on the options passed in.
   *
   * Note: This is not a generic resize anything function.
   * It's mostly used by {@link module:twgl.resizeFramebufferInfo}
   * It will use `options.src` if it exists to try to determine a `type`
   * otherwise it will assume `gl.UNSIGNED_BYTE`. No data is provided
   * for the texture. Texture parameters will be set accordingly
   *
   * @param {WebGLRenderingContext} gl the WebGLRenderingContext
   * @param {WebGLTexture} tex the texture to resize
   * @param {module:twgl.TextureOptions} options A TextureOptions object with whatever parameters you want set.
   * @param {number} [width] the new width. If not passed in will use `options.width`
   * @param {number} [height] the new height. If not passed in will use `options.height`
   * @memberOf module:twgl/textures
   */
  function resizeTexture(gl, tex, options, width, height) {
    width = width || options.width;
    height = height || options.height;
    var target = options.target || gl.TEXTURE_2D;
    gl.bindTexture(target, tex);
    var format = options.format || gl.RGBA;
    var type;
    var src = options.src;
    if (!src) {
      type = options.type || gl.UNSIGNED_BYTE;
    } else if (isArrayBuffer(src) || (Array.isArray(src) && typeof (src[0]) === 'number')) {
      type = options.type || getTextureTypeForArrayType(gl, src);
    } else {
      type = options.type || gl.UNSIGNED_BYTE;
    }
    if (target === gl.TEXTURE_CUBE_MAP) {
      for (var ii = 0; ii < 6; ++ii) {
        gl.texImage2D(gl.TEXTURE_CUBE_MAP_POSITIVE_X + ii, 0, format, width, height, 0, format, type, null);
      }
    } else {
      gl.texImage2D(target, 0, format, width, height, 0, format, type, null);
    }
  }

  /**
   * Check if a src is an async request.
   * if src is a string we're going to download an image
   * if src is an array of strings we're going to download cubemap images
   * @param {*} src The src from a TextureOptions
   * @returns {bool} true if src is async.
   */
  function isAsyncSrc(src) {
    return typeof src === 'string' ||
           (Array.isArray(src) && typeof src[0] === 'string');
  }

  /**
   * Creates a bunch of textures based on the passed in options.
   *
   * Example:
   *
   *     var textures = twgl.createTextures(gl, {
   *       // a power of 2 image
   *       hftIcon: { src: "images/hft-icon-16.png", mag: gl.NEAREST },
   *       // a non-power of 2 image
   *       clover: { src: "images/clover.jpg" },
   *       // From a canvas
   *       fromCanvas: { src: ctx.canvas },
   *       // A cubemap from 6 images
   *       yokohama: {
   *         target: gl.TEXTURE_CUBE_MAP,
   *         src: [
   *           'images/yokohama/posx.jpg',
   *           'images/yokohama/negx.jpg',
   *           'images/yokohama/posy.jpg',
   *           'images/yokohama/negy.jpg',
   *           'images/yokohama/posz.jpg',
   *           'images/yokohama/negz.jpg',
   *         ],
   *       },
   *       // A cubemap from 1 image (can be 1x6, 2x3, 3x2, 6x1)
   *       goldengate: {
   *         target: gl.TEXTURE_CUBE_MAP,
   *         src: 'images/goldengate.jpg',
   *       },
   *       // A 2x2 pixel texture from a JavaScript array
   *       checker: {
   *         mag: gl.NEAREST,
   *         min: gl.LINEAR,
   *         src: [
   *           255,255,255,255,
   *           192,192,192,255,
   *           192,192,192,255,
   *           255,255,255,255,
   *         ],
   *       },
   *       // a 1x2 pixel texture from a typed array.
   *       stripe: {
   *         mag: gl.NEAREST,
   *         min: gl.LINEAR,
   *         format: gl.LUMINANCE,
   *         src: new Uint8Array([
   *           255,
   *           128,
   *           255,
   *           128,
   *           255,
   *           128,
   *           255,
   *           128,
   *         ]),
   *         width: 1,
   *       },
   *     });
   *
   * Now
   *
   * *   `textures.hftIcon` will be a 2d texture
   * *   `textures.clover` will be a 2d texture
   * *   `textures.fromCanvas` will be a 2d texture
   * *   `textures.yohohama` will be a cubemap texture
   * *   `textures.goldengate` will be a cubemap texture
   * *   `textures.checker` will be a 2d texture
   * *   `textures.stripe` will be a 2d texture
   *
   * @param {WebGLRenderingContext} gl the WebGLRenderingContext
   * @param {Object.<string,module:twgl.TextureOptions>} options A object of TextureOptions one per texture.
   * @param {module:twgl.TexturesReadyCallback} [callback] A callback called when all textures have been downloaded.
   * @return {Object.<string,WebGLTexture>} the created textures by name
   * @memberOf module:twgl/textures
   */
  function createTextures(gl, textureOptions, callback) {
    callback = callback || noop;
    var numDownloading = 0;
    var errors = [];
    var textures = {};
    var images = {};

    function callCallbackIfReady() {
      if (numDownloading === 0) {
        setTimeout(function() {
          callback(errors.length ? errors : undefined, textures, images);
        }, 0);
      }
    }

    Object.keys(textureOptions).forEach(function(name) {
      var options = textureOptions[name];
      var onLoadFn;
      if (isAsyncSrc(options.src)) {
        onLoadFn = function(err, tex, img) {
          images[name] = img;
          --numDownloading;
          if (err) {
            errors.push(err);
          }
          callCallbackIfReady();
        };
        ++numDownloading;
      }
      textures[name] = createTexture(gl, options, onLoadFn);
    });

    // queue the callback if there are no images to download.
    // We do this because if your code is structured to wait for
    // images to download but then you comment out all the async
    // images your code would break.
    callCallbackIfReady();

    return textures;
  }

  // Using quotes prevents Uglify from changing the names.
  // No speed diff AFAICT.
  return {
    "setDefaults_": setDefaults,

    "createTexture": createTexture,
    "setEmptyTexture": setEmptyTexture,
    "setTextureFromArray": setTextureFromArray,
    "loadTextureFromUrl": loadTextureFromUrl,
    "setTextureFromElement": setTextureFromElement,
    "setTextureFilteringForSize": setTextureFilteringForSize,
    "setTextureParameters": setTextureParameters,
    "setDefaultTextureColor": setDefaultTextureColor,
    "createTextures": createTextures,
    "resizeTexture": resizeTexture,
    "getNumComponentsForFormat": getNumComponentsForFormat,
  };
});



/*
 * Copyright 2015, Gregg Tavares.
 * All rights reserved.
 *
 * Redistribution and use in source and binary forms, with or without
 * modification, are permitted provided that the following conditions are
 * met:
 *
 *     * Redistributions of source code must retain the above copyright
 * notice, this list of conditions and the following disclaimer.
 *     * Redistributions in binary form must reproduce the above
 * copyright notice, this list of conditions and the following disclaimer
 * in the documentation and/or other materials provided with the
 * distribution.
 *     * Neither the name of Gregg Tavares. nor the names of his
 * contributors may be used to endorse or promote products derived from
 * this software without specific prior written permission.
 *
 * THIS SOFTWARE IS PROVIDED BY THE COPYRIGHT HOLDERS AND CONTRIBUTORS
 * "AS IS" AND ANY EXPRESS OR IMPLIED WARRANTIES, INCLUDING, BUT NOT
 * LIMITED TO, THE IMPLIED WARRANTIES OF MERCHANTABILITY AND FITNESS FOR
 * A PARTICULAR PURPOSE ARE DISCLAIMED. IN NO EVENT SHALL THE COPYRIGHT
 * OWNER OR CONTRIBUTORS BE LIABLE FOR ANY DIRECT, INDIRECT, INCIDENTAL,
 * SPECIAL, EXEMPLARY, OR CONSEQUENTIAL DAMAGES (INCLUDING, BUT NOT
 * LIMITED TO, PROCUREMENT OF SUBSTITUTE GOODS OR SERVICES; LOSS OF USE,
 * DATA, OR PROFITS; OR BUSINESS INTERRUPTION) HOWEVER CAUSED AND ON ANY
 * THEORY OF LIABILITY, WHETHER IN CONTRACT, STRICT LIABILITY, OR TORT
 * (INCLUDING NEGLIGENCE OR OTHERWISE) ARISING IN ANY WAY OUT OF THE USE
 * OF THIS SOFTWARE, EVEN IF ADVISED OF THE POSSIBILITY OF SUCH DAMAGE.
 */

define('twgl/framebuffers',[
    './textures',
    './utils',
  ], function(
    textures,
    utils) {
  

  /**
   * Framebuffer related functions
   *
   * For backward compatibily they are available at both `twgl.framebuffer` and `twgl`
   * itself
   *
   * See {@link module:twgl} for core functions
   *
   * @module twgl/framebuffers
   */

  // make sure we don't see a global gl
  var gl = undefined;  // eslint-disable-line

  var UNSIGNED_BYTE                  = 0x1401;

  /* PixelFormat */
  var DEPTH_COMPONENT                = 0x1902;
  var RGBA                           = 0x1908;

  /* Framebuffer Object. */
  var RGBA4                          = 0x8056;
  var RGB5_A1                        = 0x8057;
  var RGB565                         = 0x8D62;
  var DEPTH_COMPONENT16              = 0x81A5;
  var STENCIL_INDEX                  = 0x1901;
  var STENCIL_INDEX8                 = 0x8D48;
  var DEPTH_STENCIL                  = 0x84F9;
  var COLOR_ATTACHMENT0              = 0x8CE0;
  var DEPTH_ATTACHMENT               = 0x8D00;
  var STENCIL_ATTACHMENT             = 0x8D20;
  var DEPTH_STENCIL_ATTACHMENT       = 0x821A;

  /* TextureWrapMode */
  var REPEAT                         = 0x2901;  // eslint-disable-line
  var CLAMP_TO_EDGE                  = 0x812F;
  var MIRRORED_REPEAT                = 0x8370;  // eslint-disable-line

  /* TextureMagFilter */
  var NEAREST                        = 0x2600;  // eslint-disable-line
  var LINEAR                         = 0x2601;

  /* TextureMinFilter */
  var NEAREST_MIPMAP_NEAREST         = 0x2700;  // eslint-disable-line
  var LINEAR_MIPMAP_NEAREST          = 0x2701;  // eslint-disable-line
  var NEAREST_MIPMAP_LINEAR          = 0x2702;  // eslint-disable-line
  var LINEAR_MIPMAP_LINEAR           = 0x2703;  // eslint-disable-line

  /**
   * The options for a framebuffer attachment.
   *
   * Note: For a `format` that is a texture include all the texture
   * options from {@link module:twgl.TextureOptions} for example
   * `min`, `mag`, `clamp`, etc... Note that unlike {@link module:twgl.TextureOptions}
   * `auto` defaults to `false` for attachment textures but `min` and `mag` default
   * to `gl.LINEAR` and `wrap` defaults to `CLAMP_TO_EDGE`
   *
   * @typedef {Object} AttachmentOptions
   * @property {number} [attach] The attachment point. Defaults
   *   to `gl.COLOR_ATTACTMENT0 + ndx` unless type is a depth or stencil type
   *   then it's gl.DEPTH_ATTACHMENT or `gl.DEPTH_STENCIL_ATTACHMENT` depending
   *   on the format or attachment type.
   * @property {number} [format] The format. If one of `gl.RGBA4`,
   *   `gl.RGB565`, `gl.RGB5_A1`, `gl.DEPTH_COMPONENT16`,
   *   `gl.STENCIL_INDEX8` or `gl.DEPTH_STENCIL` then will create a
   *   renderbuffer. Otherwise will create a texture. Default = `gl.RGBA`
   * @property {number} [type] The type. Used for texture. Default = `gl.UNSIGNED_BYTE`.
   * @property {number} [target] The texture target for `gl.framebufferTexture2D`.
   *   Defaults to `gl.TEXTURE_2D`. Set to appropriate face for cube maps.
   * @property {number} [level] level for `gl.framebufferTexture2D`. Defaults to 0.
   * @property {WebGLObject} [attachment] An existing renderbuffer or texture.
   *    If provided will attach this Object. This allows you to share
   *    attachemnts across framebuffers.
   * @memberOf module:twgl
   */

  var defaultAttachments = [
    { format: RGBA, type: UNSIGNED_BYTE, min: LINEAR, wrap: CLAMP_TO_EDGE, },
    { format: DEPTH_STENCIL, },
  ];

  var attachmentsByFormat = {};
  attachmentsByFormat[DEPTH_STENCIL] = DEPTH_STENCIL_ATTACHMENT;
  attachmentsByFormat[STENCIL_INDEX] = STENCIL_ATTACHMENT;
  attachmentsByFormat[STENCIL_INDEX8] = STENCIL_ATTACHMENT;
  attachmentsByFormat[DEPTH_COMPONENT] = DEPTH_ATTACHMENT;
  attachmentsByFormat[DEPTH_COMPONENT16] = DEPTH_ATTACHMENT;

  function getAttachmentPointForFormat(format) {
    return attachmentsByFormat[format];
  }

  var renderbufferFormats = {};
  renderbufferFormats[RGBA4] = true;
  renderbufferFormats[RGB5_A1] = true;
  renderbufferFormats[RGB565] = true;
  renderbufferFormats[DEPTH_STENCIL] = true;
  renderbufferFormats[DEPTH_COMPONENT16] = true;
  renderbufferFormats[STENCIL_INDEX] = true;
  renderbufferFormats[STENCIL_INDEX8] = true;

  function isRenderbufferFormat(format) {
    return renderbufferFormats[format];
  }

  /**
   * @typedef {Object} FramebufferInfo
   * @property {WebGLFramebuffer} framebuffer The WebGLFramebuffer for this framebufferInfo
   * @property {WebGLObject[]} attachments The created attachments in the same order as passed in to {@link module:twgl.createFramebufferInfo}.
   * @memberOf module:twgl
   */

  /**
   * Creates a framebuffer and attachments.
   *
   * This returns a {@link module:twgl.FramebufferInfo} because it needs to return the attachments as well as the framebuffer.
   *
   * The simplest usage
   *
   *     // create an RGBA/UNSIGNED_BYTE texture and DEPTH_STENCIL renderbuffer
   *     var fbi = twgl.createFramebuffer(gl);
   *
   * More complex usage
   *
   *     // create an RGB565 renderbuffer and a STENCIL_INDEX8 renderbuffer
   *     var attachments = [
   *       { format: RGB565, mag: NEAREST },
   *       { format: STENCIL_INDEX8 },
   *     ]
   *     var fbi = twgl.createFramebuffer(gl, attachments);
   *
   * Passing in a specific size
   *
   *     var width = 256;
   *     var height = 256;
   *     var fbi = twgl.createFramebuffer(gl, attachments, width, height);
   *
   * **Note!!** It is up to you to check if the framebuffer is renderable by calling `gl.checkFramebufferStatus`.
   * [WebGL only guarantees 3 combinations of attachments work](https://www.khronos.org/registry/webgl/specs/latest/1.0/#6.6).
   *
   * @param {WebGLRenderingContext} gl the WebGLRenderingContext
   * @param {module:twgl.AttachmentOptions[]} [attachments] which attachments to create. If not provided the default is a framebuffer with an
   *    `RGBA`, `UNSIGNED_BYTE` texture `COLOR_ATTACHMENT0` and a `DEPTH_STENCIL` renderbuffer `DEPTH_STENCIL_ATTACHMENT`.
   * @param {number} [width] the width for the attachments. Default = size of drawingBuffer
   * @param {number} [height] the height for the attachments. Defautt = size of drawingBuffer
   * @return {module:twgl.FramebufferInfo} the framebuffer and attachments.
   * @memberOf module:twgl/framebuffers
   */
  function createFramebufferInfo(gl, attachments, width, height) {
    var target = gl.FRAMEBUFFER;
    var fb = gl.createFramebuffer();
    gl.bindFramebuffer(target, fb);
    width  = width  || gl.drawingBufferWidth;
    height = height || gl.drawingBufferHeight;
    attachments = attachments || defaultAttachments;
    var colorAttachmentCount = 0;
    var framebufferInfo = {
      framebuffer: fb,
      attachments: [],
      width: width,
      height: height,
    };
    attachments.forEach(function(attachmentOptions) {
      var attachment = attachmentOptions.attachment;
      var format = attachmentOptions.format;
      var attachmentPoint = getAttachmentPointForFormat(format);
      if (!attachmentPoint) {
        attachmentPoint = COLOR_ATTACHMENT0 + colorAttachmentCount++;
      }
      if (!attachment) {
        if (isRenderbufferFormat(format)) {
          attachment = gl.createRenderbuffer();
          gl.bindRenderbuffer(gl.RENDERBUFFER, attachment);
          gl.renderbufferStorage(gl.RENDERBUFFER, format, width, height);
        } else {
          var textureOptions = utils.shallowCopy(attachmentOptions);
          textureOptions.width = width;
          textureOptions.height = height;
          if (textureOptions.auto === undefined) {
            textureOptions.auto = false;
            textureOptions.min = textureOptions.min || gl.LINEAR;
            textureOptions.mag = textureOptions.mag || gl.LINEAR;
            textureOptions.wrapS = textureOptions.wrapS || textureOptions.wrap || gl.CLAMP_TO_EDGE;
            textureOptions.wrapT = textureOptions.wrapT || textureOptions.wrap || gl.CLAMP_TO_EDGE;
          }
          attachment = textures.createTexture(gl, textureOptions);
        }
      }
      if (attachment instanceof WebGLRenderbuffer) {
        gl.framebufferRenderbuffer(target, attachmentPoint, gl.RENDERBUFFER, attachment);
      } else if (attachment instanceof WebGLTexture) {
        gl.framebufferTexture2D(
            target,
            attachmentPoint,
            attachmentOptions.texTarget || gl.TEXTURE_2D,
            attachment,
            attachmentOptions.level || 0);
      } else {
        throw "unknown attachment type";
      }
      framebufferInfo.attachments.push(attachment);
    });
    return framebufferInfo;
  }

  /**
   * Resizes the attachments of a framebuffer.
   *
   * You need to pass in the same `attachments` as you passed in {@link module:twgl.createFramebuffer}
   * because TWGL has no idea the format/type of each attachment.
   *
   * The simplest usage
   *
   *     // create an RGBA/UNSIGNED_BYTE texture and DEPTH_STENCIL renderbuffer
   *     var fbi = twgl.createFramebuffer(gl);
   *
   *     ...
   *
   *     function render() {
   *       if (twgl.resizeCanvasToDisplaySize(gl.canvas)) {
   *         // resize the attachments
   *         twgl.resizeFramebufferInfo(gl, fbi);
   *       }
   *
   * More complex usage
   *
   *     // create an RGB565 renderbuffer and a STENCIL_INDEX8 renderbuffer
   *     var attachments = [
   *       { format: RGB565, mag: NEAREST },
   *       { format: STENCIL_INDEX8 },
   *     ]
   *     var fbi = twgl.createFramebuffer(gl, attachments);
   *
   *     ...
   *
   *     function render() {
   *       if (twgl.resizeCanvasToDisplaySize(gl.canvas)) {
   *         // resize the attachments to match
   *         twgl.resizeFramebufferInfo(gl, fbi, attachments);
   *       }
   *
   * @param {WebGLRenderingContext} gl the WebGLRenderingContext
   * @param {module:twgl.FramebufferInfo} framebufferInfo a framebufferInfo as returned from {@link module:twgl.createFramebuffer}.
   * @param {module:twgl.AttachmentOptions[]} [attachments] the same attachments options as passed to {@link module:twgl.createFramebuffer}.
   * @param {number} [width] the width for the attachments. Default = size of drawingBuffer
   * @param {number} [height] the height for the attachments. Defautt = size of drawingBuffer
   * @memberOf module:twgl/framebuffers
   */
  function resizeFramebufferInfo(gl, framebufferInfo, attachments, width, height) {
    width  = width  || gl.drawingBufferWidth;
    height = height || gl.drawingBufferHeight;
    framebufferInfo.width = width;
    framebufferInfo.height = height;
    attachments = attachments || defaultAttachments;
    attachments.forEach(function(attachmentOptions, ndx) {
      var attachment = framebufferInfo.attachments[ndx];
      var format = attachmentOptions.format;
      if (attachment instanceof WebGLRenderbuffer) {
        gl.bindRenderbuffer(gl.RENDERBUFFER, attachment);
        gl.renderbufferStorage(gl.RENDERBUFFER, format, width, height);
      } else if (attachment instanceof WebGLTexture) {
        textures.resizeTexture(gl, attachment, attachmentOptions, width, height);
      } else {
        throw "unknown attachment type";
      }
    });
  }

  /**
   * Binds a framebuffer
   *
   * This function pretty much soley exists because I spent hours
   * trying to figure out why something I wrote wasn't working only
   * to realize I forget to set the viewport dimensions.
   * My hope is this function will fix that.
   *
   * It is effectively the same as
   *
   *     gl.bindFramebuffer(gl.FRAMEBUFFER, someFramebufferInfo.framebuffer);
   *     gl.viewport(0, 0, someFramebufferInfo.width, someFramebufferInfo.height);
   *
   * @param {WebGLRenderingContext} gl the WebGLRenderingContext
   * @param {module:twgl.FramebufferInfo} [framebufferInfo] a framebufferInfo as returned from {@link module:twgl.createFramebuffer}.
   *   If not passed will bind the canvas.
   * @param {number} [target] The target. If not passed `gl.FRAMEBUFFER` will be used.
   * @memberOf module:twgl/framebuffers
   */

  function bindFramebufferInfo(gl, framebufferInfo, target) {
    target = target || gl.FRAMEBUFFER;
    if (framebufferInfo) {
      gl.bindFramebuffer(target, framebufferInfo.framebuffer);
      gl.viewport(0, 0, framebufferInfo.width, framebufferInfo.height);
    } else {
      gl.bindFramebuffer(target, null);
      gl.viewport(0, 0, gl.drawingBufferWidth, gl.drawingBufferHeight);
    }
  }

  // Using quotes prevents Uglify from changing the names.
  // No speed diff AFAICT.
  return {
    "bindFramebufferInfo": bindFramebufferInfo,
    "createFramebufferInfo": createFramebufferInfo,
    "resizeFramebufferInfo": resizeFramebufferInfo,
  };
});


/*
 * Copyright 2015, Gregg Tavares.
 * All rights reserved.
 *
 * Redistribution and use in source and binary forms, with or without
 * modification, are permitted provided that the following conditions are
 * met:
 *
 *     * Redistributions of source code must retain the above copyright
 * notice, this list of conditions and the following disclaimer.
 *     * Redistributions in binary form must reproduce the above
 * copyright notice, this list of conditions and the following disclaimer
 * in the documentation and/or other materials provided with the
 * distribution.
 *     * Neither the name of Gregg Tavares. nor the names of his
 * contributors may be used to endorse or promote products derived from
 * this software without specific prior written permission.
 *
 * THIS SOFTWARE IS PROVIDED BY THE COPYRIGHT HOLDERS AND CONTRIBUTORS
 * "AS IS" AND ANY EXPRESS OR IMPLIED WARRANTIES, INCLUDING, BUT NOT
 * LIMITED TO, THE IMPLIED WARRANTIES OF MERCHANTABILITY AND FITNESS FOR
 * A PARTICULAR PURPOSE ARE DISCLAIMED. IN NO EVENT SHALL THE COPYRIGHT
 * OWNER OR CONTRIBUTORS BE LIABLE FOR ANY DIRECT, INDIRECT, INCIDENTAL,
 * SPECIAL, EXEMPLARY, OR CONSEQUENTIAL DAMAGES (INCLUDING, BUT NOT
 * LIMITED TO, PROCUREMENT OF SUBSTITUTE GOODS OR SERVICES; LOSS OF USE,
 * DATA, OR PROFITS; OR BUSINESS INTERRUPTION) HOWEVER CAUSED AND ON ANY
 * THEORY OF LIABILITY, WHETHER IN CONTRACT, STRICT LIABILITY, OR TORT
 * (INCLUDING NEGLIGENCE OR OTHERWISE) ARISING IN ANY WAY OUT OF THE USE
 * OF THIS SOFTWARE, EVEN IF ADVISED OF THE POSSIBILITY OF SUCH DAMAGE.
 */

define('twgl/twgl',[
    './attributes',
    './draw',
    './framebuffers',
    './programs',
    './textures',
    './typedarrays',
    './utils',
  ], function(
    attributes,
    draw,
    framebuffers,
    programs,
    textures,
    typedArrays,
    utils) {
  

  /**
   * The main TWGL module.
   *
   * For most use cases you shouldn't need anything outside this module.
   * Exceptions between the stuff added to twgl-full (v3, m4, primitives)
   *
   * @module twgl
   * @borrows module:twgl/attributes.setAttribInfoBufferFromArray as setAttribInfoBufferFromArray
   * @borrows module:twgl/attributes.createBufferInfoFromArrays as createBufferInfoFromArrays
   * @borrows module:twgl/attributes.createVertexArrayInfo as createVertexArrayInfo
   * @borrows module:twgl/draw.drawBufferInfo as drawBufferInfo
   * @borrows module:twgl/draw.drawObjectList as drawObjectList
   * @borrows module:twgl/framebuffers.createFramebufferInfo as createFramebufferInfo
   * @borrows module:twgl/framebuffers.resizeFramebufferInfo as resizeFramebufferInfo
   * @borrows module:twgl/framebuffers.bindFramebufferInfo as bindFramebufferInfo
   * @borrows module:twgl/programs.createProgramInfo as createProgramInfo
   * @borrows module:twgl/programs.createUniformBlockInfo as createUniformBlockInfo
   * @borrows module:twgl/programs.bindUniformBlock as bindUniformBlock
   * @borrows module:twgl/programs.setUniformBlock as setUniformBlock
   * @borrows module:twgl/programs.setBlockUniforms as setBlockUniforms
   * @borrows module:twgl/programs.setUniforms as setUniforms
   * @borrows module:twgl/programs.setBuffersAndAttributes as setBuffersAndAttributes
   * @borrows module:twgl/textures.setTextureFromArray as setTextureFromArray
   * @borrows module:twgl/textures.createTexture as createTexture
   * @borrows module:twgl/textures.resizeTexture as resizeTexture
   * @borrows module:twgl/textures.createTextures as createTextures
   */

  // make sure we don't see a global gl
  var gl = undefined;  // eslint-disable-line
  var defaults = {
    enableVertexArrayObjects: true,
  };

  /**
   * Various default settings for twgl.
   *
   * Note: You can call this any number of times. Example:
   *
   *     twgl.setDefaults({ textureColor: [1, 0, 0, 1] });
   *     twgl.setDefaults({ attribPrefix: 'a_' });
   *
   * is equivalent to
   *
   *     twgl.setDefaults({
   *       textureColor: [1, 0, 0, 1],
   *       attribPrefix: 'a_',
   *     });
   *
   * @typedef {Object} Defaults
   * @property {string} attribPrefix The prefix to stick on attributes
   *
   *   When writing shaders I prefer to name attributes with `a_`, uniforms with `u_` and varyings with `v_`
   *   as it makes it clear where they came from. But, when building geometry I prefer using unprefixed names.
   *
   *   In otherwords I'll create arrays of geometry like this
   *
   *       var arrays = {
   *         position: ...
   *         normal: ...
   *         texcoord: ...
   *       };
   *
   *   But need those mapped to attributes and my attributes start with `a_`.
   *
   *   Default: `""`
   *
   * @property {number[]} textureColor Array of 4 values in the range 0 to 1
   *
   *   The default texture color is used when loading textures from
   *   urls. Because the URL will be loaded async we'd like to be
   *   able to use the texture immediately. By putting a 1x1 pixel
   *   color in the texture we can start using the texture before
   *   the URL has loaded.
   *
   *   Default: `[0.5, 0.75, 1, 1]`
   *
   * @property {string} crossOrigin
   *
   *   If not undefined sets the crossOrigin attribute on images
   *   that twgl creates when downloading images for textures.
   *
   *   Also see {@link module:twgl.TextureOptions}.
   *
   * @property {bool} enableVertexArrayObjects
   *
   *   If true then in WebGL 1.0 will attempt to get the `OES_vertex_array_object` extension.
   *   If successful it will copy create/bind/delete/isVertexArrayOES from the extension to
   *   the WebGLRenderingContext removing the OES at the end which is the standard entry point
   *   for WebGL 2.
   *
   *   Note: According to webglstats.com 90% of devices support `OES_vertex_array_object`.
   *   If you just want to count on support I suggest using [this polyfill](https://github.com/KhronosGroup/WebGL/blob/master/sdk/demos/google/resources/OESVertexArrayObject.js)
   *   or ignoring devices that don't support them.
   *
   *   Default: `true`
   *
   * @memberOf module:twgl
   */

  /**
   * Sets various defaults for twgl.
   *
   * In the interest of terseness which is kind of the point
   * of twgl I've integrated a few of the older functions here
   *
   * @param {module:twgl.Defaults} newDefaults The default settings.
   * @memberOf module:twgl
   */
  function setDefaults(newDefaults) {
    utils.copyExistingProperties(newDefaults, defaults);
    attributes.setDefaults_(newDefaults);  // eslint-disable-line
    textures.setDefaults_(newDefaults);  // eslint-disable-line
  }

  /**
   * Adds Vertex Array Objects to WebGL 1 GL contexts if available
   * @param {WebGLRenderingContext} gl A WebGLRenderingContext
   */
  function addVertexArrayObjectSupport(gl) {
    if (!gl || !defaults.enableVertexArrayObjects) {
      return;
    }
    if (utils.isWebGL1(gl)) {
      var ext = gl.getExtension("OES_vertex_array_object");
      if (ext) {
        gl.createVertexArray = function() {
          return ext.createVertexArrayOES();
        };
        gl.deleteVertexArray = function(v) {
          ext.deleteVertexArrayOES(v);
        };
        gl.isVertexArray = function(v) {
          return ext.isVertexArrayOES(v);
        };
        gl.bindVertexArray = function(v) {
          ext.bindVertexArrayOES(v);
        };
        gl.VERTEX_ARRAY_BINDING = ext.VERTEX_ARRAY_BINDING_OES;
      }
    }
  }

  /**
   * Creates a webgl context.
   * @param {HTMLCanvasElement} canvas The canvas tag to get
   *     context from. If one is not passed in one will be
   *     created.
   * @return {WebGLRenderingContext} The created context.
   */
  function create3DContext(canvas, opt_attribs) {
    var names = ["webgl", "experimental-webgl"];
    var context = null;
    for (var ii = 0; ii < names.length; ++ii) {
      try {
        context = canvas.getContext(names[ii], opt_attribs);
      } catch(e) {}  // eslint-disable-line
      if (context) {
        break;
      }
    }
    return context;
  }

  /**
   * Gets a WebGL context.
   * @param {HTMLCanvasElement} canvas a canvas element.
   * @param {WebGLContextCreationAttirbutes} [opt_attribs] optional webgl context creation attributes
   * @memberOf module:twgl
   */
  function getWebGLContext(canvas, opt_attribs) {
    var gl = create3DContext(canvas, opt_attribs);
    addVertexArrayObjectSupport(gl);
    return gl;
  }

  /**
   * Creates a webgl context.
   *
   * Will return a WebGL2 context if possible.
   *
   * You can check if it's WebGL2 with
   *
   *     twgl.isWebGL2(gl);
   *
   * @param {HTMLCanvasElement} canvas The canvas tag to get
   *     context from. If one is not passed in one will be
   *     created.
   * @return {WebGLRenderingContext} The created context.
   */
  function createContext(canvas, opt_attribs) {
    var names = ["webgl2", "experimental-webgl2", "webgl", "experimental-webgl"];
    var context = null;
    for (var ii = 0; ii < names.length; ++ii) {
      try {
        context = canvas.getContext(names[ii], opt_attribs);
      } catch(e) {}  // eslint-disable-line
      if (context) {
        break;
      }
    }
    return context;
  }

  /**
   * Gets a WebGL context.  Will create a WebGL2 context if possible.
   *
   * You can check if it's WebGL2 with
   *
   *    function isWebGL2(gl) {
   *      return gl.getParameter(gl.VERSION).indexOf("WebGL 2.0 ") == 0;
   *    }
   *
   * @param {HTMLCanvasElement} canvas a canvas element.
   * @param {WebGLContextCreationAttirbutes} [opt_attribs] optional webgl context creation attributes
   * @return {WebGLRenderingContext} The created context.
   * @memberOf module:twgl
   */
  function getContext(canvas, opt_attribs) {
    var gl = createContext(canvas, opt_attribs);
    addVertexArrayObjectSupport(gl);
    return gl;
  }

  /**
   * Resize a canvas to match the size it's displayed.
   * @param {HTMLCanvasElement} canvas The canvas to resize.
   * @param {number} [multiplier] So you can pass in `window.devicePixelRatio` if you want to.
   * @return {boolean} true if the canvas was resized.
   * @memberOf module:twgl
   */
  function resizeCanvasToDisplaySize(canvas, multiplier) {
    multiplier = multiplier || 1;
    multiplier = Math.max(1, multiplier);
    var width  = canvas.clientWidth  * multiplier | 0;
    var height = canvas.clientHeight * multiplier | 0;
    if (canvas.width !== width ||
        canvas.height !== height) {
      canvas.width = width;
      canvas.height = height;
      return true;
    }
    return false;
  }

  // Using quotes prevents Uglify from changing the names.
  // No speed diff AFAICT.
  var api = {
    "getContext": getContext,
    "getWebGLContext": getWebGLContext,
    "isWebGL1": utils.isWebGL1,
    "isWebGL2": utils.isWebGL2,
    "resizeCanvasToDisplaySize": resizeCanvasToDisplaySize,
    "setDefaults": setDefaults,
  };

  function notPrivate(name) {
    return name[name.length - 1] !== '_';
  }

  function copyPublicProperties(src, dst) {
    Object.keys(src).filter(notPrivate).forEach(function(key) {
      dst[key] = src[key];
    });
    return dst;
  }

  var apis = {
    attributes: attributes,
    draw: draw,
    framebuffers: framebuffers,
    programs: programs,
    textures: textures,
    typedArrays: typedArrays,
  };
  Object.keys(apis).forEach(function(name) {
    var srcApi = apis[name];
    copyPublicProperties(srcApi, api);
    api[name] = copyPublicProperties(srcApi, {});
  });

  return api;

});


define('main', [
    'twgl/twgl',
  ], function(
    twgl
  ) {
    return twgl;
})

notrequirebecasebrowserifymessesup(['main'], function(main) {
  return main;
}, undefined, true);   // forceSync = true




;
define("build/js/twgl-includer", function(){});

    return notrequirebecasebrowserifymessesup('main');
}));<|MERGE_RESOLUTION|>--- conflicted
+++ resolved
@@ -1,9 +1,5 @@
 /**
-<<<<<<< HEAD
- * @license twgl.js 1.7.2 Copyright (c) 2015, Gregg Tavares All Rights Reserved.
-=======
  * @license twgl.js 1.9.0 Copyright (c) 2015, Gregg Tavares All Rights Reserved.
->>>>>>> c1f8c837
  * Available via the MIT license.
  * see: http://github.com/greggman/twgl.js for details
  */
